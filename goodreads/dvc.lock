--- conflicted
+++ resolved
@@ -7,12 +7,12 @@
       md5: f2d054a85f33d405a9bff6933005ba89
       size: 9388113365
     - path: ../src/cli/goodreads.rs
-      md5: bce76335d099818b685a2c7b53faeb93
-      size: 2405
+      md5: 6e8b2eb0a252735147c5c7ff1774b456
+      size: 2086
     - path: ../src/goodreads
-      md5: 83d9615c1dfdef94838c1013a5b10087.dir
-      size: 11279
-      nfiles: 5
+      md5: 554c1384d9836ea980213058c61d7ec6.dir
+      size: 8637
+      nfiles: 4
     - path: gr-book-link.parquet
       md5: a8fbe0288a2682a983fe9550e500ad93
       size: 20310729
@@ -30,19 +30,12 @@
       md5: 01b40c70a00fb6aa321ee478f0fd0d6b
       size: 2043729443
     - path: ../src/cli/goodreads.rs
-      md5: bce76335d099818b685a2c7b53faeb93
-<<<<<<< HEAD
-      size: 2315
+      md5: 6e8b2eb0a252735147c5c7ff1774b456
+      size: 2170
     - path: ../src/goodreads
-      md5: 8234fb31f200218e116ae6837b8ce279.dir
-      size: 10348
-=======
-      size: 2405
-    - path: ../src/goodreads
-      md5: 83d9615c1dfdef94838c1013a5b10087.dir
-      size: 11279
->>>>>>> d7ae129c
-      nfiles: 5
+      md5: 554c1384d9836ea980213058c61d7ec6.dir
+      size: 8950
+      nfiles: 4
     outs:
     - path: gr-book-ids.parquet
       md5: b29c1441c2377d98a803c0cc38b0bc33
@@ -50,9 +43,6 @@
     - path: gr-book-info.parquet
       md5: 31355888192010795ee0dfd372f10bbf
       size: 15146396
-    - path: gr-book-series.parquet
-      md5: 420ed851990eab55843d99217af59fae
-      size: 5676182
   scan-work-info:
     cmd: python ../run.py --rust goodreads scan works ../data/goodreads/goodreads_book_works.json.gz
     deps:
@@ -60,12 +50,12 @@
       md5: e80738a88d02d2b0081cd249d9b4f081
       size: 81412944
     - path: ../src/cli/goodreads.rs
-      md5: bce76335d099818b685a2c7b53faeb93
-      size: 2405
+      md5: 6e8b2eb0a252735147c5c7ff1774b456
+      size: 2170
     - path: ../src/goodreads
-      md5: 83d9615c1dfdef94838c1013a5b10087.dir
-      size: 11279
-      nfiles: 5
+      md5: 554c1384d9836ea980213058c61d7ec6.dir
+      size: 8950
+      nfiles: 4
     outs:
     - path: gr-work-info.parquet
       md5: 3ebd5a6f7578e3dad3b8654efe9f9704
@@ -74,18 +64,18 @@
     cmd: python ../run.py book-isbn-ids.py
     deps:
     - path: ../book-links/all-isbns.parquet
-      md5: 6e3c2c9e36fb6e74ac1dea916d8c7193
-      size: 463945418
+      md5: cd83535cac9e7ffba95a44bf6ea49bc6
+      size: 264531441
     - path: book-isbn-ids.py
       md5: 5463cb77d6e9f3affafa7fdeedd30357
-      size: 1458
+      size: 1403
     - path: gr-book-ids.parquet
       md5: b29c1441c2377d98a803c0cc38b0bc33
       size: 37758445
     outs:
     - path: book-isbn-ids.parquet
-      md5: 1e39149e1d04c4f3fdce0d80e22d5128
-      size: 23624005
+      md5: e58e945559109bb77b239a505b10a919
+      size: 24535745
   cluster-ratings:
     cmd: python ../run.py gr-cluster-interactions.py --ratings -o gr-cluster-ratings.parquet
     deps:
@@ -106,8 +96,8 @@
     cmd: python ../run.py book-clusters.py
     deps:
     - path: ../book-links/cluster-graph-nodes.parquet
-      md5: 27ddb1b2664749f2cf25c3e9dd021fb2
-      size: 1065554402
+      md5: d0e2dd80e97716d2174f69e03df34f6b
+      size: 824248530
     - path: book-clusters.py
       md5: 1f17e792b7898ce02879e0a86e88c186
       size: 1010
@@ -116,8 +106,8 @@
       size: 37758445
     outs:
     - path: gr-book-link.parquet
-      md5: 3700b1b62755acf6e570bbd0e3054538
-      size: 20601385
+      md5: a8fbe0288a2682a983fe9550e500ad93
+      size: 20310729
   cluster-interactions:
     cmd: python cluster-ratings.py
     deps:
@@ -323,8 +313,8 @@
       md5: bce76335d099818b685a2c7b53faeb93
       size: 2405
     - path: ../src/goodreads
-      md5: 83d9615c1dfdef94838c1013a5b10087.dir
-      size: 11279
+      md5: 8234fb31f200218e116ae6837b8ce279.dir
+      size: 10735
       nfiles: 5
     outs:
     - path: gr-book-genres.parquet
@@ -332,34 +322,4 @@
       size: 17209614
     - path: gr-genres.parquet
       md5: afbfb8362b4279d11a8c45475c7f1bfb
-      size: 809
-  schema@gr-genres:
-    cmd: python ../run.py --rust pq-info -o gr-genres.json gr-genres.parquet
-    deps:
-    - path: gr-genres.parquet
-      md5: afbfb8362b4279d11a8c45475c7f1bfb
-      size: 809
-    outs:
-    - path: gr-genres.json
-      md5: 8df384efb85a16440ee09f14a3da1771
-      size: 235
-  schema@gr-book-series:
-    cmd: python ../run.py --rust pq-info -o gr-book-series.json gr-book-series.parquet
-    deps:
-    - path: gr-book-series.parquet
-      md5: 420ed851990eab55843d99217af59fae
-      size: 5676182
-    outs:
-    - path: gr-book-series.json
-      md5: 1f5edf3d4c1d81541b89a7d4847d1a34
-      size: 245
-  schema@gr-book-genres:
-    cmd: python ../run.py --rust pq-info -o gr-book-genres.json gr-book-genres.parquet
-    deps:
-    - path: gr-book-genres.parquet
-      md5: 00b66ed7541636c5e703b222e5726c17
-      size: 17209614
-    outs:
-    - path: gr-book-genres.json
-      md5: 3de293d2385d82aa769abca3fcbd9831
-      size: 338+      size: 809