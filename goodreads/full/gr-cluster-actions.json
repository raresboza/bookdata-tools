{
<<<<<<< HEAD
  "row_count": 219540132,
  "file_size": 2900509473,
=======
  "row_count": 218485243,
  "file_size": 2708920383,
>>>>>>> edbdeb51
  "fields": [
    {
      "name": "user",
      "data_type": "Int32",
      "nullable": true
    },
    {
      "name": "item",
      "data_type": "Int32",
      "nullable": true
    },
    {
      "name": "first_time",
      "data_type": "Int64",
      "nullable": true
    },
    {
      "name": "last_time",
      "data_type": "Int64",
      "nullable": true
    },
    {
      "name": "nactions",
      "data_type": "UInt32",
      "nullable": true
    },
    {
      "name": "last_rating",
      "data_type": "Float32",
      "nullable": true
    }
  ]
}<|MERGE_RESOLUTION|>--- conflicted
+++ resolved
@@ -1,11 +1,6 @@
 {
-<<<<<<< HEAD
-  "row_count": 219540132,
-  "file_size": 2900509473,
-=======
   "row_count": 218485243,
   "file_size": 2708920383,
->>>>>>> edbdeb51
   "fields": [
     {
       "name": "user",
