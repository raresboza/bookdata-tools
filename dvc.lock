schema: '2.0'
stages:
  schema:
    cmd: 'true'
    deps:
    - path: schemas/az-schema.status
      md5: 6abe435d9a6b1dd53ba83a3a12d600f4
      size: 199
    - path: schemas/bx-schema.status
      md5: e2d62021499a07b132d06041830937ee
      size: 199
    - path: schemas/common-schema.status
      md5: 7b1573f0b66a6ab85a466e73d89fe8e1
      size: 202
    - path: schemas/gr-schema.status
      md5: 90419bc9355a93959ecbd70912a1cdaa
      size: 404
    - path: schemas/loc-id-aliases.status
      md5: fdadda79df97ae47a6ba2c90549dc6a7
      size: 219
    - path: schemas/loc-mds-schema.status
      md5: 46f16ce2b7d1b98552f9b25db85320f0
      size: 266
    - path: schemas/ol-schema.status
      md5: 95a145b1e51fee59679ae560537258e4
      size: 265
    - path: schemas/viaf-schema.status
      md5: 2b769ad90bf3c9f5024b00aabf04c6e0
      size: 204
  all:
    cmd: 'true'
    deps:
    - path: index/gr-book-info.status
      md5: 6a23672edcf429714b16d6abf184cbed
      size: 507
    - path: index/loc-mds-book-info.status
      md5: d175bf840b3b503d25b5f9724756c8fd
      size: 180
    - path: index/loc-mds-index-names.status
      md5: 859ef24fd1219fbf6b68e49ebff055ee
      size: 186
    - path: integrate/author-info.status
      md5: 473af41bf010aff9408b9e9865a1cfc6
      size: 468
    - path: integrate/author-stats.status
      md5: 0d90c5c1ee29a0da4fb5582fe9d6338e
      size: 213
    - path: integrate/cluster-stats.status
      md5: d53a32896dc5a09248c61e2eb690a219
      size: 348
  LinkageStats:
    cmd: jupytext --to ipynb --execute LinkageStats.py
    deps:
    - path: LinkageStats.py
      md5: 11dca797ffab9e945d9ea9e2e7a497f9
      size: 4397
    - path: book-links/gender-stats.csv
      md5: 63d618b867d547f47ec1fe9c05d8e239
      size: 1102
    outs:
    - path: LinkageStats.ipynb
<<<<<<< HEAD
      md5: 39830a1c52a382b0cc38b92a476eb849
      size: 204004
=======
      md5: e7c18b67371d27d9c4750431c6c04327
      size: 209186
    - path: book-coverage.json
      md5: 4b9b8eee30eeb0bc4bb63d664f80cb18
      size: 121
>>>>>>> 690f7184
<|MERGE_RESOLUTION|>--- conflicted
+++ resolved
@@ -59,13 +59,8 @@
       size: 1102
     outs:
     - path: LinkageStats.ipynb
-<<<<<<< HEAD
-      md5: 39830a1c52a382b0cc38b92a476eb849
-      size: 204004
-=======
-      md5: e7c18b67371d27d9c4750431c6c04327
-      size: 209186
+      md5: b676930d2fbd7a02868b8298a012c1ec
+      size: 205750
     - path: book-coverage.json
-      md5: 4b9b8eee30eeb0bc4bb63d664f80cb18
-      size: 121
->>>>>>> 690f7184
+      md5: bc6e44bf72762468a452c55aff0d8ce1
+      size: 121