--- conflicted
+++ resolved
@@ -57,13 +57,6 @@
     cmd: cargo run --release -- bx cluster-actions --ratings -o bx-cluster-ratings.parquet
     deps:
     - path: ../book-links/isbn-clusters.parquet
-<<<<<<< HEAD
-      md5: 0d131195d46e52b7744f19fc96ccdebf
-      size: 335303074
-    - path: ../src/cli/bx
-      md5: 6c01a7909a63f378bed9d755dc966e0f.dir
-      size: 4122
-=======
       hash: md5
       md5: 66aa313725c5fc8dee8fe0a22b97192a
       size: 485810244
@@ -71,32 +64,19 @@
       hash: md5
       md5: f9bf3434f91416dcea6b1589deb63f62.dir
       size: 4541
->>>>>>> edbdeb51
       nfiles: 3
     - path: cleaned-ratings.csv
       md5: e2c423d665fb5271def51d358c8c285c
       size: 22627335
     outs:
     - path: bx-cluster-ratings.parquet
-<<<<<<< HEAD
-      md5: b56fe9deb6862e0dac1abab8b207bee1
-      size: 2989525
-=======
       hash: md5
       md5: 32b9372b9a19a1b7f4095042f1095ae6
       size: 2886138
->>>>>>> edbdeb51
   cluster-actions:
     cmd: cargo run --release -- bx cluster-actions --add-actions -o bx-cluster-actions.parquet
     deps:
     - path: ../book-links/isbn-clusters.parquet
-<<<<<<< HEAD
-      md5: 0d131195d46e52b7744f19fc96ccdebf
-      size: 335303074
-    - path: ../src/cli/bx
-      md5: 6c01a7909a63f378bed9d755dc966e0f.dir
-      size: 4122
-=======
       hash: md5
       md5: 66aa313725c5fc8dee8fe0a22b97192a
       size: 485810244
@@ -104,54 +84,32 @@
       hash: md5
       md5: f9bf3434f91416dcea6b1589deb63f62.dir
       size: 4541
->>>>>>> edbdeb51
       nfiles: 3
     - path: cleaned-ratings.csv
       md5: e2c423d665fb5271def51d358c8c285c
       size: 22627335
     outs:
     - path: bx-cluster-actions.parquet
-<<<<<<< HEAD
-      md5: 55153de0595a9dc2c03057c9bd93a65d
-      size: 7072933
-=======
       hash: md5
       md5: 0e4b8ecfb000e6f121b03d2c783b50fe
       size: 6694706
->>>>>>> edbdeb51
   schema@bx-cluster-actions:
     cmd: python ../run.py --rust pq-info -o bx-cluster-actions.json bx-cluster-actions.parquet
     deps:
     - path: bx-cluster-actions.parquet
-<<<<<<< HEAD
-      md5: 55153de0595a9dc2c03057c9bd93a65d
-      size: 7072933
-    outs:
-    - path: bx-cluster-actions.json
-      md5: 124a8885db86e1ebe0a28a8a7ae6ca13
-=======
       md5: 1df15b817c96b05f884e6676a1ea3352
       size: 7128926
     outs:
     - path: bx-cluster-actions.json
       md5: ba1be6c11cf2b316b2fcf4c4c5ed8db9
->>>>>>> edbdeb51
       size: 331
   schema@bx-cluster-ratings:
     cmd: python ../run.py --rust pq-info -o bx-cluster-ratings.json bx-cluster-ratings.parquet
     deps:
     - path: bx-cluster-ratings.parquet
-<<<<<<< HEAD
-      md5: b56fe9deb6862e0dac1abab8b207bee1
-      size: 2989525
-    outs:
-    - path: bx-cluster-ratings.json
-      md5: bc08ad9f553d8c8fffdadb0005beab67
-=======
       md5: 4da8e35f1f38bae7e97fa8ea10d97d3f
       size: 3004685
     outs:
     - path: bx-cluster-ratings.json
       md5: 219cee7785d39a3dd808494f42b77724
->>>>>>> edbdeb51
       size: 420