--- conflicted
+++ resolved
@@ -1,11 +1,6 @@
 {
-<<<<<<< HEAD
-  "row_count": 99218443,
-  "file_size": 690107994,
-=======
   "row_count": 98563859,
   "file_size": 575303976,
->>>>>>> edbdeb51
   "fields": [
     {
       "name": "user",
