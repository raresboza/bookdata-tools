--- conflicted
+++ resolved
@@ -28,32 +28,8 @@
     deps:
     - path: LinkageStats.py
       md5: 2774516276f32aa8c89979b2bd4752ef
-      size: 4388
+      size: 4554
     - path: book-links/gender-stats.csv
-<<<<<<< HEAD
-      md5: 4fe00dc1ee9083d55a6a95003c69b52b
-      size: 1338
-    outs:
-    - path: LinkageStats.ipynb
-      md5: f3bb0bb3693c7afaa5bf2ec246fe3cbc
-      size: 229445
-    - path: book-coverage.json
-      md5: 3db02cb1d6b53a576e9cc981ac92a2aa
-      size: 144
-  ClusterStats:
-    cmd: jupytext --to ipynb --execute ClusterStats.py
-    deps:
-    - path: ClusterStats.py
-      md5: b46fa0c1c5da03a5bf55fee8826d914f
-      size: 3256
-    - path: book-links/cluster-stats.parquet
-      md5: 8767b6db66bc027ac3f1812ec98cba6d
-      size: 123130423
-    outs:
-    - path: ClusterStats.ipynb
-      md5: 1270b3a180530472b1e595e754da3861
-      size: 96510
-=======
       md5: 144cdd5c5eabcf3748f25ad63f4cd8ac
       size: 1337
     outs:
@@ -63,33 +39,13 @@
     - path: book-coverage.json
       md5: 6b9a4b0de6e6af9b1e37851bf31cbf94
       size: 143
->>>>>>> f0461f00
   html-report@LinkageStats:
     cmd: jupyter nbconvert --to html "LinkageStats.ipynb"
     deps:
     - path: LinkageStats.ipynb
-<<<<<<< HEAD
-      md5: f3bb0bb3693c7afaa5bf2ec246fe3cbc
-      size: 229445
-    outs:
-    - path: LinkageStats.html
-      md5: 7ace2574993a421adb9d46c29b1060f4
-      size: 805901
-  html-report@ClusterStats:
-    cmd: jupyter nbconvert --to html "ClusterStats.ipynb"
-    deps:
-    - path: ClusterStats.ipynb
-      md5: 1270b3a180530472b1e595e754da3861
-      size: 96510
-    outs:
-    - path: ClusterStats.html
-      md5: 0ead246881e04371990a6ff9cf6a812d
-      size: 665230
-=======
       md5: 62dd1993b42f841cfde4a2ca9bf620e4
       size: 360668
     outs:
     - path: LinkageStats.html
       md5: 9667b26a1e2da7c2d31eeec534f9344a
-      size: 958998
->>>>>>> f0461f00
+      size: 958998