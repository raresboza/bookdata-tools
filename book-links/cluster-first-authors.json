{
<<<<<<< HEAD
  "row_count": 23700838,
  "file_size": 304489005,
=======
  "row_count": 34885018,
  "file_size": 454245189,
>>>>>>> edbdeb51
  "fields": [
    {
      "name": "cluster",
      "data_type": "Int32",
      "nullable": false
    },
    {
      "name": "author_name",
      "data_type": "Utf8",
      "nullable": false
    }
  ]
}<|MERGE_RESOLUTION|>--- conflicted
+++ resolved
@@ -1,11 +1,6 @@
 {
-<<<<<<< HEAD
-  "row_count": 23700838,
-  "file_size": 304489005,
-=======
   "row_count": 34885018,
   "file_size": 454245189,
->>>>>>> edbdeb51
   "fields": [
     {
       "name": "cluster",
