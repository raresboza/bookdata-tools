schema: '2.0'
stages:
  scan-ratings:
    cmd: cargo run --release -- amazon scan-ratings -o ratings.parquet ../data/az2014/ratings_Books.csv
    deps:
    - path: ../data/az2014/ratings_Books.csv
      md5: 77b4a5b887e14e16b13e7788bdf70156
      size: 916259348
    - path: ../src/amazon.rs
<<<<<<< HEAD
      md5: 420f64daa5bef2353140c3edabb9e326
      size: 1291
    - path: ../src/cli/amazon/
      md5: 369736708f82ee18792f301592a98858.dir
      size: 5371
      nfiles: 4
=======
      hash: md5
      md5: f8a3c6dfc3dc65b2f5d79eaa2ee65ddb
      size: 578
    - path: ../src/cli/amazon/
      hash: md5
      md5: 9a9a7cdb323e16fe79ba34ab67a99ff6.dir
      size: 3533
      nfiles: 3
>>>>>>> edbdeb51
    outs:
    - path: ratings.parquet
      hash: md5
      md5: 8f7b0dd334d2e2208b08919152d8af35
      size: 149113922
  cluster-ratings:
    cmd: cargo run --release -- amazon cluster-ratings -o az2014/az-cluster-ratings.parquet
      az2014/ratings.parquet
    deps:
    - path: az2014/ratings.parquet
      hash: md5
      md5: 8f7b0dd334d2e2208b08919152d8af35
      size: 149113922
    - path: book-links/isbn-clusters.parquet
<<<<<<< HEAD
      md5: 0d131195d46e52b7744f19fc96ccdebf
      size: 335303074
    - path: src/cli/amazon
      md5: 369736708f82ee18792f301592a98858.dir
      size: 5371
      nfiles: 4
    outs:
    - path: az2014/az-cluster-ratings.parquet
      md5: ccc4bbf486f8ad1c7c458db220f573aa
      size: 291819116
=======
      hash: md5
      md5: 66aa313725c5fc8dee8fe0a22b97192a
      size: 485810244
    - path: src/cli/amazon
      hash: md5
      md5: 9a9a7cdb323e16fe79ba34ab67a99ff6.dir
      size: 3533
      nfiles: 3
    outs:
    - path: az2014/az-cluster-ratings.parquet
      hash: md5
      md5: 5e42861eb8f76afa775ec5a449464115
      size: 203396511
>>>>>>> edbdeb51
  schema@ratings:
    cmd: python ../run.py --rust pq-info -o ratings.json ratings.parquet
    deps:
    - path: ratings.parquet
      md5: ce4e92caf57025df11703cb5144c7630
      size: 137819157
    outs:
    - path: ratings.json
      md5: edd9a83c530d5ba295da71dc77be1041
      size: 427
  schema@az-cluster-ratings:
    cmd: python ../run.py --rust pq-info -o az-cluster-ratings.json az-cluster-ratings.parquet
    deps:
    - path: az-cluster-ratings.parquet
<<<<<<< HEAD
      md5: ccc4bbf486f8ad1c7c458db220f573aa
      size: 291819116
    outs:
    - path: az-cluster-ratings.json
      md5: 34cae124aa4d98c293689a968cdd1a31
      size: 702
=======
      md5: bcb0ee6021c331bcd76376c70850ceef
      size: 289575451
    outs:
    - path: az-cluster-ratings.json
      md5: 2e04146763e4da1efb00357343d28d38
      size: 702
  cluster-ratings-5core:
    cmd: cargo run --release -- kcore -o az-cluster-ratings-5core.parquet az-cluster-ratings.parquet
    deps:
    - path: ../src/cli/kcore.rs
      hash: md5
      md5: 9a64f2beb19d2053d9c2386609beafe9
      size: 4874
    - path: az-cluster-ratings.parquet
      hash: md5
      md5: 5e42861eb8f76afa775ec5a449464115
      size: 203396511
    outs:
    - path: az-cluster-ratings-5core.parquet
      hash: md5
      md5: 7158bcf7d1f6715b6f085e7d0017eec8
      size: 83036342
>>>>>>> edbdeb51
<|MERGE_RESOLUTION|>--- conflicted
+++ resolved
@@ -7,14 +7,6 @@
       md5: 77b4a5b887e14e16b13e7788bdf70156
       size: 916259348
     - path: ../src/amazon.rs
-<<<<<<< HEAD
-      md5: 420f64daa5bef2353140c3edabb9e326
-      size: 1291
-    - path: ../src/cli/amazon/
-      md5: 369736708f82ee18792f301592a98858.dir
-      size: 5371
-      nfiles: 4
-=======
       hash: md5
       md5: f8a3c6dfc3dc65b2f5d79eaa2ee65ddb
       size: 578
@@ -23,7 +15,6 @@
       md5: 9a9a7cdb323e16fe79ba34ab67a99ff6.dir
       size: 3533
       nfiles: 3
->>>>>>> edbdeb51
     outs:
     - path: ratings.parquet
       hash: md5
@@ -38,18 +29,6 @@
       md5: 8f7b0dd334d2e2208b08919152d8af35
       size: 149113922
     - path: book-links/isbn-clusters.parquet
-<<<<<<< HEAD
-      md5: 0d131195d46e52b7744f19fc96ccdebf
-      size: 335303074
-    - path: src/cli/amazon
-      md5: 369736708f82ee18792f301592a98858.dir
-      size: 5371
-      nfiles: 4
-    outs:
-    - path: az2014/az-cluster-ratings.parquet
-      md5: ccc4bbf486f8ad1c7c458db220f573aa
-      size: 291819116
-=======
       hash: md5
       md5: 66aa313725c5fc8dee8fe0a22b97192a
       size: 485810244
@@ -63,7 +42,6 @@
       hash: md5
       md5: 5e42861eb8f76afa775ec5a449464115
       size: 203396511
->>>>>>> edbdeb51
   schema@ratings:
     cmd: python ../run.py --rust pq-info -o ratings.json ratings.parquet
     deps:
@@ -78,14 +56,6 @@
     cmd: python ../run.py --rust pq-info -o az-cluster-ratings.json az-cluster-ratings.parquet
     deps:
     - path: az-cluster-ratings.parquet
-<<<<<<< HEAD
-      md5: ccc4bbf486f8ad1c7c458db220f573aa
-      size: 291819116
-    outs:
-    - path: az-cluster-ratings.json
-      md5: 34cae124aa4d98c293689a968cdd1a31
-      size: 702
-=======
       md5: bcb0ee6021c331bcd76376c70850ceef
       size: 289575451
     outs:
@@ -107,5 +77,4 @@
     - path: az-cluster-ratings-5core.parquet
       hash: md5
       md5: 7158bcf7d1f6715b6f085e7d0017eec8
-      size: 83036342
->>>>>>> edbdeb51
+      size: 83036342