schema: '2.0'
stages:
  scan-authors:
    cmd: python ../run.py --rust scan-marc -L -o viaf.parquet ../data/viaf-clusters-marc21.xml.gz
    deps:
    - path: ../data/viaf-clusters-marc21.xml.gz
      md5: 83bfbacff8b72b5d4163c796941d6234
      size: 12655431316
    - path: ../src/cli/scan_marc.rs
      md5: 12a9d5d9854034367c903c5abb99d543
      size: 3557
    - path: ../src/marc
      md5: 3bf926388044e9dde1227a1b9c23774c.dir
      size: 16824
      nfiles: 5
    outs:
    - path: viaf.parquet
      md5: a102bffe1cf58c36404bb4051bbad8d3
      size: 12519632429
  author-names:
    cmd: python ../run.py --rust fusion author-names.tcl
    deps:
    - path: author-names.tcl
      md5: d0ebf76118c885cd85ce01ddc87cdb64
      size: 223
    - path: viaf.parquet
      md5: a102bffe1cf58c36404bb4051bbad8d3
      size: 12519632429
    outs:
    - path: author-names.csv.gz
      md5: 2a4a7f27d76a2f59cc0d962968391478
      size: 494345297
  author-genders:
    cmd: python ../run.py --rust fusion author-genders.tcl
    deps:
    - path: author-genders.tcl
      md5: 53a3022f70f9a5b5662a0b97501c891b
      size: 183
    - path: viaf.parquet
      md5: a102bffe1cf58c36404bb4051bbad8d3
      size: 12519632429
    outs:
    - path: author-genders.parquet
      md5: 6f2e84ec0ae6bb81d54e369dda7a91bd
      size: 120612452
  index-names:
    cmd: python ../run.py --rust index-names author-names.csv.gz author-name-index.parquet
    deps:
    - path: ../src/cli/index_names.rs
<<<<<<< HEAD
      md5: 06ccbf23dca07e00e87d89dec625287a
      size: 2455
=======
      md5: 886d431f53e640c7cdad6a8fecd4d112
      size: 2807
>>>>>>> 0a000c5a
    - path: author-names.csv.gz
      md5: 2a4a7f27d76a2f59cc0d962968391478
      size: 494345297
    outs:
<<<<<<< HEAD
    - path: author-name-index.csv.gz
      md5: 2b496a5d473b88e381e272ee15d2e2fa
      size: 565274262
    - path: author-name-index.parquet
      md5: 7756aa289984c22858a349d4737b5e23
      size: 542837432
=======
    - path: author-name-index.csv.zst
      md5: 1e13868228a6df4cdd7d51240dc748a1
      size: 600744559
    - path: author-name-index.parquet
      md5: a9e5c469b7a1083afcdd78ec90cb6e03
      size: 544152860
>>>>>>> 0a000c5a
  schema@author-name-index:
    cmd: python ../run.py --rust pq-info -o author-name-index.json author-name-index.parquet
    deps:
    - path: author-name-index.parquet
      md5: 40217b6d77292231541ac4611ab39ad4
      size: 544152510
    outs:
    - path: author-name-index.json
      md5: e2a0dc9281cb72cc6f0cef377dbcb183
      size: 351
  schema@viaf:
    cmd: python ../run.py --rust pq-info -o viaf.json viaf.parquet
    deps:
    - path: viaf.parquet
      md5: a102bffe1cf58c36404bb4051bbad8d3
      size: 12519632429
    outs:
    - path: viaf.json
      md5: 7d9c064d941b256b5b02f1ff5c5ae9fe
      size: 1059
  schema@author-genders:
    cmd: python ../run.py --rust pq-info -o author-genders.json author-genders.parquet
    deps:
    - path: author-genders.parquet
      md5: 6f2e84ec0ae6bb81d54e369dda7a91bd
      size: 120612452
    outs:
    - path: author-genders.json
      md5: 5edd477704fda64a6b125887baabd726
      size: 352<|MERGE_RESOLUTION|>--- conflicted
+++ resolved
@@ -47,32 +47,18 @@
     cmd: python ../run.py --rust index-names author-names.csv.gz author-name-index.parquet
     deps:
     - path: ../src/cli/index_names.rs
-<<<<<<< HEAD
-      md5: 06ccbf23dca07e00e87d89dec625287a
-      size: 2455
-=======
       md5: 886d431f53e640c7cdad6a8fecd4d112
       size: 2807
->>>>>>> 0a000c5a
     - path: author-names.csv.gz
       md5: 2a4a7f27d76a2f59cc0d962968391478
       size: 494345297
     outs:
-<<<<<<< HEAD
-    - path: author-name-index.csv.gz
-      md5: 2b496a5d473b88e381e272ee15d2e2fa
-      size: 565274262
-    - path: author-name-index.parquet
-      md5: 7756aa289984c22858a349d4737b5e23
-      size: 542837432
-=======
     - path: author-name-index.csv.zst
       md5: 1e13868228a6df4cdd7d51240dc748a1
       size: 600744559
     - path: author-name-index.parquet
       md5: a9e5c469b7a1083afcdd78ec90cb6e03
       size: 544152860
->>>>>>> 0a000c5a
   schema@author-name-index:
     cmd: python ../run.py --rust pq-info -o author-name-index.json author-name-index.parquet
     deps:
