--- conflicted
+++ resolved
@@ -22,30 +22,6 @@
   INITCOND = 'unknown'
 );
 
-<<<<<<< HEAD
---- #step Compute author genders for LOC clusters
-CREATE TABLE IF NOT EXISTS locmds.cluster_author_gender (
-  cluster INTEGER NOT NULL,
-  gender VARCHAR NOT NULL
-);
-TRUNCATE locmds.cluster_author_gender;
-INSERT INTO locmds.cluster_author_gender (cluster, gender)
-  SELECT cluster,
-    case when count(an.name) = 0 then 'no-loc-author'
-      when count(vn.rec_id) = 0 then 'no-viaf-author'
-      when count(vg.gender) = 0 then 'no-gender'
-      else resolve_gender(vg.gender)
-    end AS gender
-  FROM locmds.isbn_cluster
-    JOIN locmds.book_rec_isbn USING (isbn_id)
-    LEFT JOIN locmds.book_author_name an USING (rec_id)
-    LEFT JOIN viaf.author_name vn USING (name)
-    LEFT JOIN viaf.author_gender vg ON (vn.rec_id = vg.rec_id)
-  GROUP BY cluster;
-CREATE UNIQUE INDEX IF NOT EXISTS loc_cluster_author_gender_book_idx ON locmds.cluster_author_gender (cluster);
-
-=======
->>>>>>> 0a0a9d0f
 --- #step Extract book first-author names from OL
 DROP MATERIALIZED VIEW IF EXISTS cluster_ol_first_author_name;
 CREATE MATERIALIZED VIEW cluster_ol_first_author_name AS
