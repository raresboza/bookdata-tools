--- conflicted
+++ resolved
@@ -55,24 +55,15 @@
       md5: ffcc04cf239008310f3ad1003bd8a689
       size: 4410
     - path: book-links/gender-stats.csv
-<<<<<<< HEAD
-      md5: 1a6674f3935b48a24f3bd5d538d212f9
-      size: 1338
-    outs:
-    - path: LinkageStats.ipynb
-      md5: 13229c5ef6e9555048e817ab5ed2c39a
-      size: 229476
-=======
       md5: 66129ae18e806c934d496aa8f96d3693
       size: 1115
     outs:
     - path: LinkageStats.ipynb
       md5: f6222e16b5792c80f3e490c567dd2172
       size: 208239
->>>>>>> ad756249
     - path: book-coverage.json
-      md5: 3db02cb1d6b53a576e9cc981ac92a2aa
-      size: 144
+      md5: 56f4fad51e054f2ae075e0d62727d134
+      size: 122
   ClusterStats:
     cmd: jupytext --to ipynb --execute ClusterStats.py
     deps:
@@ -80,38 +71,29 @@
       md5: 17b460700dee5b6641a9f210f7ffc4ac
       size: 3303
     - path: book-links/cluster-stats.parquet
-      md5: 59690f00cd67fbf4eda8366e337728c5
-      size: 123221038
+      md5: ac8fe370a84f938b6cc0068a126f9fe2
+      size: 122447416
     outs:
     - path: ClusterStats.ipynb
-      md5: 8c08eb191c0aad25b27136c49a8d28ac
-      size: 96583
+      md5: 75897a6a16c6d51935ea62b10d32cde6
+      size: 95029
   html-report@LinkageStats:
     cmd: jupyter nbconvert --to html "LinkageStats.ipynb"
     deps:
     - path: LinkageStats.ipynb
-<<<<<<< HEAD
-      md5: 13229c5ef6e9555048e817ab5ed2c39a
-      size: 229476
-    outs:
-    - path: LinkageStats.html
-      md5: 7d2f7fd754a4bc7464ffde0b37372e34
-      size: 806018
-=======
       md5: f6222e16b5792c80f3e490c567dd2172
       size: 208239
     outs:
     - path: LinkageStats.html
       md5: 243582262aaf927bb5d84a42567ac052
       size: 786151
->>>>>>> ad756249
   html-report@ClusterStats:
     cmd: jupyter nbconvert --to html "ClusterStats.ipynb"
     deps:
     - path: ClusterStats.ipynb
-      md5: 8c08eb191c0aad25b27136c49a8d28ac
-      size: 96583
+      md5: 75897a6a16c6d51935ea62b10d32cde6
+      size: 95029
     outs:
     - path: ClusterStats.html
-      md5: cbfb3975bde49f41ae6a215100871b5d
-      size: 665475+      md5: aa703dd4ff2c42e7a59b0bbe5af8e1b3
+      size: 664627