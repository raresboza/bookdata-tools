schema: '2.0'
stages:
  clean-ratings:
    cmd: python ../run.py --rust bx extract ../data/BX-CSV-Dump.zip cleaned-ratings.csv
    deps:
    - path: ../data/BX-CSV-Dump.zip
      md5: 37d647ee9e18ba134ea6d78ee4fe5292
      size: 26085508
    - path: ../src/cli/bx
      md5: 6c01a7909a63f378bed9d755dc966e0f.dir
      size: 4273
      nfiles: 3
    outs:
    - path: cleaned-ratings.csv
      md5: e2c423d665fb5271def51d358c8c285c
      size: 22627335
  bx-cluster-ratings:
    cmd: python ../run.py --rust fusion bx-cluster-ratings.tcl
    deps:
    - path: ../book-links/all-isbns.parquet
      md5: 56ef5f842af3651da12b632886432122
      size: 152341832
    - path: ../book-links/isbn-clusters.parquet
      md5: a492385cb01a5ec059b5035ed703307c
      size: 162226729
    - path: bx-cluster-ratings.tcl
      md5: 661af7178a042f89125c816e0c66b739
      size: 407
    - path: cleaned-ratings.csv
      md5: da3196d4af84ae39b3713e73c59677c7
      size: 22627884
    outs:
    - path: bx-cluster-ratings.parquet
      md5: 15042b137d55528192b998a0b65cf581
      size: 2818785
  bx-cluster-actions:
    cmd: python ../run.py --rust fusion bx-cluster-actions.tcl
    deps:
    - path: ../book-links/all-isbns.parquet
      md5: 56ef5f842af3651da12b632886432122
      size: 152341832
    - path: ../book-links/isbn-clusters.parquet
      md5: a492385cb01a5ec059b5035ed703307c
      size: 162226729
    - path: bx-cluster-actions.tcl
      md5: f06f2a9c19d319aa8802a15b092ac133
      size: 359
    - path: cleaned-ratings.csv
      md5: da3196d4af84ae39b3713e73c59677c7
      size: 22627884
    outs:
    - path: bx-cluster-actions.parquet
      md5: b85f1f166708fd9bc68813a09ecad094
      size: 6246167
  cluster-ratings:
    cmd: python ../run.py --rust bx cluster-actions --ratings -o bx-cluster-ratings.parquet
    deps:
<<<<<<< HEAD
    - path: book-links/isbn-clusters.parquet
      md5: 1d2d8e49ac9a9f5b763975016f47e0f2
      size: 238382574
    - path: bx/cleaned-ratings.csv
      md5: da3196d4af84ae39b3713e73c59677c7
      size: 22627884
    - path: src/cli/cluster
      md5: a1d600e4111815f34cd366be955d3f8f.dir
      size: 24990
      nfiles: 11
    outs:
    - path: bx/bx-cluster-ratings.parquet
      md5: f9b464b7e62afcdf3af9f9fb1b55173e
      size: 3047791
=======
    - path: ../book-links/isbn-clusters.parquet
      md5: 84678be8379c1be519abd75616e88597
      size: 335303234
    - path: ../src/cli/bx
      md5: 6c01a7909a63f378bed9d755dc966e0f.dir
      size: 4273
      nfiles: 3
    - path: cleaned-ratings.csv
      md5: e2c423d665fb5271def51d358c8c285c
      size: 22627335
    outs:
    - path: bx-cluster-ratings.parquet
      md5: 89ee54a698bfa0bf59a88ed977163b44
      size: 2988764
>>>>>>> f0461f00
  cluster-actions:
    cmd: python ../run.py --rust bx cluster-actions --add-actions -o bx-cluster-actions.parquet
    deps:
<<<<<<< HEAD
    - path: book-links/isbn-clusters.parquet
      md5: 1d2d8e49ac9a9f5b763975016f47e0f2
      size: 238382574
    - path: bx/cleaned-ratings.csv
      md5: da3196d4af84ae39b3713e73c59677c7
      size: 22627884
    - path: src/cli/cluster
      md5: a1d600e4111815f34cd366be955d3f8f.dir
      size: 24990
      nfiles: 11
    outs:
    - path: bx/bx-cluster-actions.parquet
      md5: bdc4231abff9f451a1bd31d013379245
      size: 7260656
=======
    - path: ../book-links/isbn-clusters.parquet
      md5: 84678be8379c1be519abd75616e88597
      size: 335303234
    - path: ../src/cli/bx
      md5: 6c01a7909a63f378bed9d755dc966e0f.dir
      size: 4273
      nfiles: 3
    - path: cleaned-ratings.csv
      md5: e2c423d665fb5271def51d358c8c285c
      size: 22627335
    outs:
    - path: bx-cluster-actions.parquet
      md5: 78e5ade75d89e4ff8276c92094b9fc98
      size: 7074067
  schema@bx-cluster-actions:
    cmd: python ../run.py --rust pq-info -o bx-cluster-actions.json bx-cluster-actions.parquet
    deps:
    - path: bx-cluster-actions.parquet
      md5: 78e5ade75d89e4ff8276c92094b9fc98
      size: 7074067
    outs:
    - path: bx-cluster-actions.json
      md5: 53e3f94a0b68bc371b7022c37f435cc2
      size: 331
  schema@bx-cluster-ratings:
    cmd: python ../run.py --rust pq-info -o bx-cluster-ratings.json bx-cluster-ratings.parquet
    deps:
    - path: bx-cluster-ratings.parquet
      md5: 89ee54a698bfa0bf59a88ed977163b44
      size: 2988764
    outs:
    - path: bx-cluster-ratings.json
      md5: 3a3cf1d6d0ecc5cb7c614ee324c385d7
      size: 420
>>>>>>> f0461f00
<|MERGE_RESOLUTION|>--- conflicted
+++ resolved
@@ -55,22 +55,6 @@
   cluster-ratings:
     cmd: python ../run.py --rust bx cluster-actions --ratings -o bx-cluster-ratings.parquet
     deps:
-<<<<<<< HEAD
-    - path: book-links/isbn-clusters.parquet
-      md5: 1d2d8e49ac9a9f5b763975016f47e0f2
-      size: 238382574
-    - path: bx/cleaned-ratings.csv
-      md5: da3196d4af84ae39b3713e73c59677c7
-      size: 22627884
-    - path: src/cli/cluster
-      md5: a1d600e4111815f34cd366be955d3f8f.dir
-      size: 24990
-      nfiles: 11
-    outs:
-    - path: bx/bx-cluster-ratings.parquet
-      md5: f9b464b7e62afcdf3af9f9fb1b55173e
-      size: 3047791
-=======
     - path: ../book-links/isbn-clusters.parquet
       md5: 84678be8379c1be519abd75616e88597
       size: 335303234
@@ -85,26 +69,9 @@
     - path: bx-cluster-ratings.parquet
       md5: 89ee54a698bfa0bf59a88ed977163b44
       size: 2988764
->>>>>>> f0461f00
   cluster-actions:
     cmd: python ../run.py --rust bx cluster-actions --add-actions -o bx-cluster-actions.parquet
     deps:
-<<<<<<< HEAD
-    - path: book-links/isbn-clusters.parquet
-      md5: 1d2d8e49ac9a9f5b763975016f47e0f2
-      size: 238382574
-    - path: bx/cleaned-ratings.csv
-      md5: da3196d4af84ae39b3713e73c59677c7
-      size: 22627884
-    - path: src/cli/cluster
-      md5: a1d600e4111815f34cd366be955d3f8f.dir
-      size: 24990
-      nfiles: 11
-    outs:
-    - path: bx/bx-cluster-actions.parquet
-      md5: bdc4231abff9f451a1bd31d013379245
-      size: 7260656
-=======
     - path: ../book-links/isbn-clusters.parquet
       md5: 84678be8379c1be519abd75616e88597
       size: 335303234
@@ -138,5 +105,4 @@
     outs:
     - path: bx-cluster-ratings.json
       md5: 3a3cf1d6d0ecc5cb7c614ee324c385d7
-      size: 420
->>>>>>> f0461f00
+      size: 420