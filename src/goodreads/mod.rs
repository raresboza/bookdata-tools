--- conflicted
+++ resolved
@@ -4,11 +4,7 @@
 //! The data layout is documented at <https://bookdata.piret.info/data/goodreads.html>.
 pub mod book;
 pub mod work;
-<<<<<<< HEAD
+pub mod simple_interaction;
 pub mod interaction;
 pub mod review;
-=======
-pub mod simple_interaction;
-pub mod interaction;
-pub mod genres;
->>>>>>> f0461f00
+pub mod genres;