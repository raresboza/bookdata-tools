schema: '2.0'
stages:
  scan-interactions:
    cmd: python ../run.py --rust goodreads scan interactions ../data/goodreads/goodreads_interactions.json.gz
    deps:
    - path: ../data/goodreads/goodreads_interactions.json.gz
      md5: f2d054a85f33d405a9bff6933005ba89
      size: 9388113365
    - path: ../src/cli/goodreads.rs
      md5: 4e1628a2f874242c7b7ffb25b3e1be78
      size: 1967
    - path: ../src/goodreads
      md5: 2d3f9da88129338d4873987bf858bc2d.dir
      size: 7940
      nfiles: 4
    - path: gr-book-link.parquet
      md5: 5dda6164e4bdd8830b7134284ca6e99c
      size: 24593204
    outs:
    - path: gr-interactions.parquet
      md5: b42248e16b7545d8dbe44859e18e4b4a
      size: 5740494373
    - path: gr-users.parquet
      md5: 2ce739f67e836a84c95809c26c2d48da
      size: 17828256
  scan-book-info:
    cmd: python ../run.py --rust goodreads scan books ../data/goodreads/goodreads_books.json.gz
    deps:
    - path: ../data/goodreads/goodreads_books.json.gz
      md5: 01b40c70a00fb6aa321ee478f0fd0d6b
      size: 2043729443
    - path: ../src/cli/goodreads.rs
<<<<<<< HEAD
      md5: a18fe6aa8fb5b1c131db19dde46ca3d0
      size: 2295
    - path: ../src/goodreads
      md5: bf698dd69ed2c90e387249804b67fe1f.dir
      size: 9847
      nfiles: 5
    outs:
    - path: gr-book-ids.parquet
      md5: 2d887e7c73eeacd0beb672675fbb66e2
      size: 36149035
    - path: gr-book-info.parquet
      md5: 856f85a807a3cee565565b354656434e
      size: 15217332
=======
      md5: 4e1628a2f874242c7b7ffb25b3e1be78
      size: 1967
    - path: ../src/goodreads
      md5: 2d3f9da88129338d4873987bf858bc2d.dir
      size: 7940
      nfiles: 4
    outs:
    - path: gr-book-ids.parquet
      md5: bd138e1db016e3533554f08971ed28eb
      size: 36155423
    - path: gr-book-info.parquet
      md5: f63af49e3f7fdf2e5063adc621847e80
      size: 15214486
>>>>>>> e45211d8
  scan-work-info:
    cmd: python ../run.py --rust goodreads scan works ../data/goodreads/goodreads_book_works.json.gz
    deps:
    - path: ../data/goodreads/goodreads_book_works.json.gz
      md5: e80738a88d02d2b0081cd249d9b4f081
      size: 81412944
    - path: ../src/cli/goodreads.rs
      md5: 4e1628a2f874242c7b7ffb25b3e1be78
      size: 1967
    - path: ../src/goodreads
      md5: 2d3f9da88129338d4873987bf858bc2d.dir
      size: 7940
      nfiles: 4
    outs:
    - path: gr-work-info.parquet
      md5: bd67414879d0cfb486b3e349f0b52379
      size: 24237773
  book-isbn-ids:
    cmd: python ../run.py --rust fusion book-isbn-ids.tcl
    deps:
    - path: ../book-links/all-isbns.parquet
<<<<<<< HEAD
      md5: 9a7e56c4625f5ff3d20d9aa9474b0158
      size: 268756905
=======
      md5: 29cc7ae0b86b0e0f5aa7389fdea7de5b
      size: 193709539
>>>>>>> e45211d8
    - path: book-isbn-ids.tcl
      md5: cfc117dbae890985d5c9c3ac5ef650dd
      size: 454
    - path: gr-book-ids.parquet
<<<<<<< HEAD
      md5: 2d887e7c73eeacd0beb672675fbb66e2
      size: 36149035
    outs:
    - path: book-isbn-ids.parquet
      md5: a0c729088879b444c9911441088127a4
      size: 20865453
=======
      md5: bd138e1db016e3533554f08971ed28eb
      size: 36155423
    outs:
    - path: book-isbn-ids.parquet
      md5: 299f5bfc7c2244f9a83598dbd56d6719
      size: 19658190
>>>>>>> e45211d8
  cluster-ratings:
    cmd: python run.py --rust cluster group-actions -s gr-ratings -o goodreads/gr-cluster-ratings.parquet
    deps:
    - path: goodreads/gr-book-link.parquet
      md5: 5dda6164e4bdd8830b7134284ca6e99c
      size: 24593204
    - path: goodreads/gr-interactions.parquet
      md5: b42248e16b7545d8dbe44859e18e4b4a
      size: 5740494373
    - path: src/cli/cluster
      md5: 5ac10b25260ff8d4e5e4d27cf71d8622.dir
      size: 25125
      nfiles: 11
    - path: src/goodreads
      md5: 2d3f9da88129338d4873987bf858bc2d.dir
      size: 7940
      nfiles: 4
    outs:
    - path: goodreads/gr-cluster-ratings.parquet
      md5: fab604d0774e5b9a1a9fb39d0c7a4b28
      size: 1579869642
  book-links:
    cmd: python ../run.py --rust fusion book-clusters.tcl
    deps:
    - path: ../book-links/cluster-graph-nodes.parquet
<<<<<<< HEAD
      md5: 7ccaf23685fb565d8078edf84071b801
      size: 694232924
=======
      md5: 488c7e8fd2d9cae551a4d515f4f755ff
      size: 625728890
>>>>>>> e45211d8
    - path: book-clusters.tcl
      md5: 8f54dc3fabb9b0720a6b7a8edae5485b
      size: 356
    - path: gr-book-ids.parquet
<<<<<<< HEAD
      md5: 2d887e7c73eeacd0beb672675fbb66e2
      size: 36149035
    outs:
    - path: gr-book-link.parquet
      md5: 8edda5f20d73254d13f3515a9bed1801
      size: 24524035
=======
      md5: bd138e1db016e3533554f08971ed28eb
      size: 36155423
    outs:
    - path: gr-book-link.parquet
      md5: 5dda6164e4bdd8830b7134284ca6e99c
      size: 24593204
>>>>>>> e45211d8
  cluster-interactions:
    cmd: python cluster-ratings.py
    deps:
    - path: cluster-ratings.py
      md5: d44be03784268f02b28c1b40bc108c27
      size: 1219
    - path: gr-book-link.parquet
      md5: f31fc29c8644c439e192af9868604a93
      size: 29380146
    - path: gr-interactions.parquet
      md5: 0ee400ec374aa0263198b25e9d9140e0
      size: 1619196241
    outs:
    - path: gr-cluster-ratings.parquet
      md5: af8b42db6e3b8f0ded896f7cab433530
      size: 327784394
  cluster-actions:
    cmd: python run.py --rust cluster group-actions -s gr-actions -o goodreads/gr-cluster-actions.parquet
    deps:
    - path: goodreads/gr-book-link.parquet
      md5: 5dda6164e4bdd8830b7134284ca6e99c
      size: 24593204
    - path: goodreads/gr-interactions.parquet
      md5: b42248e16b7545d8dbe44859e18e4b4a
      size: 5740494373
    - path: src/cli/cluster
      md5: 5ac10b25260ff8d4e5e4d27cf71d8622.dir
      size: 25125
      nfiles: 11
    - path: src/goodreads
      md5: 2d3f9da88129338d4873987bf858bc2d.dir
      size: 7940
      nfiles: 4
    outs:
    - path: goodreads/gr-cluster-actions.parquet
      md5: 213d669f92792876901c3d46bba080b4
      size: 3317912627
  work-ratings:
    cmd: python run.py --rust cluster group-actions -s gr-ratings --native-works -o
      goodreads/gr-work-ratings.parquet
    deps:
    - path: goodreads/gr-interactions.parquet
      md5: b42248e16b7545d8dbe44859e18e4b4a
      size: 5740494373
    - path: src/cli/cluster
      md5: 5ac10b25260ff8d4e5e4d27cf71d8622.dir
      size: 25125
      nfiles: 11
    outs:
    - path: goodreads/gr-work-ratings.parquet
      md5: 3373a0faec8ed7e48d1716b435cf2a14
      size: 1623009969
  work-actions:
    cmd: python run.py --rust cluster group-actions -s gr-actions --native-works -o
      goodreads/gr-work-actions.parquet
    deps:
    - path: goodreads/gr-interactions.parquet
      md5: b42248e16b7545d8dbe44859e18e4b4a
      size: 5740494373
    - path: src/cli/cluster
      md5: 5ac10b25260ff8d4e5e4d27cf71d8622.dir
      size: 25125
      nfiles: 11
    outs:
    - path: goodreads/gr-work-actions.parquet
      md5: b4b456e10fb4245c7dfca6b3d342d8e4
      size: 3381456956
  work-gender:
    cmd: python ../run.py --rust fusion work-gender.tcl
    deps:
    - path: ../book-links/cluster-genders.parquet
      md5: 2b2d2b05adeb8a221a0d927a2ac4cd13
      size: 106886115
    - path: gr-book-link.parquet
      md5: 5dda6164e4bdd8830b7134284ca6e99c
      size: 24593204
    - path: work-gender.tcl
      md5: 0e1dc0a1bfaa8047a3686a318fd31d24
      size: 233
    outs:
    - path: gr-work-gender.parquet
<<<<<<< HEAD
      md5: cdd4a9019175eb7bcd0a3426c3044a6e
      size: 12296254
  scan-reviews:
    cmd: python ../run.py --rust goodreads scan reviews ../data/goodreads/goodreads_reviews_dedup.json.gz
    deps:
    - path: ../data/goodreads/goodreads_reviews_dedup.json.gz
      md5: bdd95c4f92691df3d311012254988a1e
      size: 5343299228
    - path: ../src/cli/goodreads.rs
      md5: a18fe6aa8fb5b1c131db19dde46ca3d0
      size: 2295
    - path: ../src/goodreads
      md5: bf698dd69ed2c90e387249804b67fe1f.dir
      size: 9847
      nfiles: 5
    - path: gr-book-link.parquet
      md5: 8edda5f20d73254d13f3515a9bed1801
      size: 24524035
    outs:
    - path: gr-reviews.parquet
      md5: 6ddb4c30a9690dce6ac306fdaca3f519
      size: 4790164552
=======
      md5: df6ca479bee15c608854c51349598f97
      size: 11926948
>>>>>>> e45211d8
<|MERGE_RESOLUTION|>--- conflicted
+++ resolved
@@ -30,21 +30,6 @@
       md5: 01b40c70a00fb6aa321ee478f0fd0d6b
       size: 2043729443
     - path: ../src/cli/goodreads.rs
-<<<<<<< HEAD
-      md5: a18fe6aa8fb5b1c131db19dde46ca3d0
-      size: 2295
-    - path: ../src/goodreads
-      md5: bf698dd69ed2c90e387249804b67fe1f.dir
-      size: 9847
-      nfiles: 5
-    outs:
-    - path: gr-book-ids.parquet
-      md5: 2d887e7c73eeacd0beb672675fbb66e2
-      size: 36149035
-    - path: gr-book-info.parquet
-      md5: 856f85a807a3cee565565b354656434e
-      size: 15217332
-=======
       md5: 4e1628a2f874242c7b7ffb25b3e1be78
       size: 1967
     - path: ../src/goodreads
@@ -58,7 +43,6 @@
     - path: gr-book-info.parquet
       md5: f63af49e3f7fdf2e5063adc621847e80
       size: 15214486
->>>>>>> e45211d8
   scan-work-info:
     cmd: python ../run.py --rust goodreads scan works ../data/goodreads/goodreads_book_works.json.gz
     deps:
@@ -80,32 +64,18 @@
     cmd: python ../run.py --rust fusion book-isbn-ids.tcl
     deps:
     - path: ../book-links/all-isbns.parquet
-<<<<<<< HEAD
-      md5: 9a7e56c4625f5ff3d20d9aa9474b0158
-      size: 268756905
-=======
       md5: 29cc7ae0b86b0e0f5aa7389fdea7de5b
       size: 193709539
->>>>>>> e45211d8
     - path: book-isbn-ids.tcl
       md5: cfc117dbae890985d5c9c3ac5ef650dd
       size: 454
     - path: gr-book-ids.parquet
-<<<<<<< HEAD
-      md5: 2d887e7c73eeacd0beb672675fbb66e2
-      size: 36149035
-    outs:
-    - path: book-isbn-ids.parquet
-      md5: a0c729088879b444c9911441088127a4
-      size: 20865453
-=======
       md5: bd138e1db016e3533554f08971ed28eb
       size: 36155423
     outs:
     - path: book-isbn-ids.parquet
       md5: 299f5bfc7c2244f9a83598dbd56d6719
       size: 19658190
->>>>>>> e45211d8
   cluster-ratings:
     cmd: python run.py --rust cluster group-actions -s gr-ratings -o goodreads/gr-cluster-ratings.parquet
     deps:
@@ -131,32 +101,18 @@
     cmd: python ../run.py --rust fusion book-clusters.tcl
     deps:
     - path: ../book-links/cluster-graph-nodes.parquet
-<<<<<<< HEAD
-      md5: 7ccaf23685fb565d8078edf84071b801
-      size: 694232924
-=======
       md5: 488c7e8fd2d9cae551a4d515f4f755ff
       size: 625728890
->>>>>>> e45211d8
     - path: book-clusters.tcl
       md5: 8f54dc3fabb9b0720a6b7a8edae5485b
       size: 356
     - path: gr-book-ids.parquet
-<<<<<<< HEAD
-      md5: 2d887e7c73eeacd0beb672675fbb66e2
-      size: 36149035
-    outs:
-    - path: gr-book-link.parquet
-      md5: 8edda5f20d73254d13f3515a9bed1801
-      size: 24524035
-=======
       md5: bd138e1db016e3533554f08971ed28eb
       size: 36155423
     outs:
     - path: gr-book-link.parquet
       md5: 5dda6164e4bdd8830b7134284ca6e99c
       size: 24593204
->>>>>>> e45211d8
   cluster-interactions:
     cmd: python cluster-ratings.py
     deps:
@@ -238,30 +194,5 @@
       size: 233
     outs:
     - path: gr-work-gender.parquet
-<<<<<<< HEAD
-      md5: cdd4a9019175eb7bcd0a3426c3044a6e
-      size: 12296254
-  scan-reviews:
-    cmd: python ../run.py --rust goodreads scan reviews ../data/goodreads/goodreads_reviews_dedup.json.gz
-    deps:
-    - path: ../data/goodreads/goodreads_reviews_dedup.json.gz
-      md5: bdd95c4f92691df3d311012254988a1e
-      size: 5343299228
-    - path: ../src/cli/goodreads.rs
-      md5: a18fe6aa8fb5b1c131db19dde46ca3d0
-      size: 2295
-    - path: ../src/goodreads
-      md5: bf698dd69ed2c90e387249804b67fe1f.dir
-      size: 9847
-      nfiles: 5
-    - path: gr-book-link.parquet
-      md5: 8edda5f20d73254d13f3515a9bed1801
-      size: 24524035
-    outs:
-    - path: gr-reviews.parquet
-      md5: 6ddb4c30a9690dce6ac306fdaca3f519
-      size: 4790164552
-=======
       md5: df6ca479bee15c608854c51349598f97
-      size: 11926948
->>>>>>> e45211d8
+      size: 11926948