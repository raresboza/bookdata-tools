--- conflicted
+++ resolved
@@ -1,10 +1,6 @@
 {
   "row_count": 104028929,
-<<<<<<< HEAD
-  "file_size": 721245317,
-=======
   "file_size": 598533195,
->>>>>>> edbdeb51
   "fields": [
     {
       "name": "user",
