schema: '2.0'
stages:
  scan-interactions:
    cmd: python ../run.py --rust goodreads scan interactions ../data/goodreads/goodreads_interactions.json.gz
    deps:
    - path: ../data/goodreads/goodreads_interactions.json.gz
      md5: f2d054a85f33d405a9bff6933005ba89
      size: 9388113365
    - path: ../src/cli/goodreads.rs
      md5: bce76335d099818b685a2c7b53faeb93
      size: 2405
    - path: ../src/goodreads
      md5: 83d9615c1dfdef94838c1013a5b10087.dir
      size: 11279
      nfiles: 5
    - path: gr-book-link.parquet
      md5: a8fbe0288a2682a983fe9550e500ad93
      size: 20310729
    outs:
    - path: gr-interactions.parquet
      md5: 9788655b2499eb8150398f8c1558e823
      size: 4372045343
    - path: gr-users.parquet
      md5: ff0d06650a9944bf80cc8c4a99827c1d
      size: 18683237
  scan-book-info:
    cmd: python ../run.py --rust goodreads scan books ../data/goodreads/goodreads_books.json.gz
    deps:
    - path: ../data/goodreads/goodreads_books.json.gz
      md5: 01b40c70a00fb6aa321ee478f0fd0d6b
      size: 2043729443
    - path: ../src/cli/goodreads
      md5: 81d7a948aff94ca6cfdd11752f66770f.dir
      size: 10964
      nfiles: 4
    - path: ../src/goodreads
      md5: 2365b11eeb1e1dd8d4a5f5287cb4876f.dir
      size: 13755
      nfiles: 6
    outs:
    - path: gr-book-ids.parquet
      md5: b29c1441c2377d98a803c0cc38b0bc33
      size: 37758445
    - path: gr-book-info.parquet
      md5: 31355888192010795ee0dfd372f10bbf
      size: 15146396
    - path: gr-book-series.parquet
      md5: 420ed851990eab55843d99217af59fae
      size: 5676182
  scan-work-info:
    cmd: python ../run.py --rust goodreads scan works ../data/goodreads/goodreads_book_works.json.gz
    deps:
    - path: ../data/goodreads/goodreads_book_works.json.gz
      md5: e80738a88d02d2b0081cd249d9b4f081
      size: 81412944
    - path: ../src/cli/goodreads
      md5: 81d7a948aff94ca6cfdd11752f66770f.dir
      size: 10964
      nfiles: 4
    - path: ../src/goodreads
      md5: 2365b11eeb1e1dd8d4a5f5287cb4876f.dir
      size: 13755
      nfiles: 6
    outs:
    - path: gr-work-info.parquet
      md5: 3ebd5a6f7578e3dad3b8654efe9f9704
      size: 21630942
  book-isbn-ids:
    cmd: python run.py --rust link-isbn-ids -o goodreads/book-isbn-ids.parquet -R
      book_id  -I isbn10 -I isbn13 -I asin goodreads/gr-book-ids.parquet
    deps:
<<<<<<< HEAD
    - path: ../book-links/all-isbns.parquet
      md5: 6e3c2c9e36fb6e74ac1dea916d8c7193
      size: 463945418
    - path: book-isbn-ids.py
      md5: 5463cb77d6e9f3affafa7fdeedd30357
      size: 1403
    - path: gr-book-ids.parquet
=======
    - path: book-links/all-isbns.parquet
      md5: 541342bf2ecbc448cb40c314b325223e
      size: 270597580
    - path: goodreads/gr-book-ids.parquet
>>>>>>> 082affd0
      md5: b29c1441c2377d98a803c0cc38b0bc33
      size: 37758445
    - path: src/cli/goodreads
      md5: 81d7a948aff94ca6cfdd11752f66770f.dir
      size: 10964
      nfiles: 4
    outs:
<<<<<<< HEAD
    - path: book-isbn-ids.parquet
      md5: 79aab2dd6b1ff935b818498991ef04d3
      size: 23343490
=======
    - path: goodreads/book-isbn-ids.parquet
      md5: f9fd3b3ddcb231f3abdbf51ef41ea786
      size: 15960023
>>>>>>> 082affd0
  cluster-ratings:
    cmd: python ../run.py gr-cluster-interactions.py --ratings -o gr-cluster-ratings.parquet
    deps:
    - path: gr-book-link.parquet
      md5: a8fbe0288a2682a983fe9550e500ad93
      size: 20310729
    - path: gr-cluster-interactions.py
      md5: 8d0b11f69d6a0f558570ce36c8bcb585
      size: 2601
    - path: gr-interactions.parquet
      md5: 9788655b2499eb8150398f8c1558e823
      size: 4372045343
    outs:
    - path: gr-cluster-ratings.parquet
      md5: 353cd5edc3df644c77fe01da8f26a436
      size: 1593822465
  book-links:
    cmd: python run.py --rust cluster extract-books -o goodreads/gr-book-link.parquet
      -n book_id --join-file goodreads/gr-book-ids.parquet --join-field work_id GR-B
    deps:
<<<<<<< HEAD
    - path: ../book-links/cluster-graph-nodes.parquet
      md5: 318589508ef3afd43c02299ca36efb52
      size: 1065551026
    - path: book-clusters.py
      md5: 1f17e792b7898ce02879e0a86e88c186
      size: 1010
    - path: gr-book-ids.parquet
      md5: b29c1441c2377d98a803c0cc38b0bc33
      size: 37758445
    outs:
    - path: gr-book-link.parquet
      md5: fb48ffbdf34f2b3dc308896ac3851284
      size: 20601381
=======
    - path: book-links/cluster-graph-nodes.parquet
      md5: ac76dc24a45fa3fe6dbb4ef4edbf97d3
      size: 836002196
    - path: goodreads/gr-book-ids.parquet
      md5: b29c1441c2377d98a803c0cc38b0bc33
      size: 37758445
    outs:
    - path: goodreads/gr-book-link.parquet
      md5: b6535611367902d74cd2dd2304bf6450
      size: 19779210
>>>>>>> 082affd0
  cluster-interactions:
    cmd: python cluster-ratings.py
    deps:
    - path: cluster-ratings.py
      md5: d44be03784268f02b28c1b40bc108c27
      size: 1219
    - path: gr-book-link.parquet
      md5: f31fc29c8644c439e192af9868604a93
      size: 29380146
    - path: gr-interactions.parquet
      md5: 0ee400ec374aa0263198b25e9d9140e0
      size: 1619196241
    outs:
    - path: gr-cluster-ratings.parquet
      md5: af8b42db6e3b8f0ded896f7cab433530
      size: 327784394
  cluster-actions:
    cmd: python ../run.py gr-cluster-interactions.py --add-actions -o gr-cluster-actions.parquet
    deps:
    - path: gr-book-link.parquet
      md5: a8fbe0288a2682a983fe9550e500ad93
      size: 20310729
    - path: gr-cluster-interactions.py
      md5: 8d0b11f69d6a0f558570ce36c8bcb585
      size: 2601
    - path: gr-interactions.parquet
      md5: 9788655b2499eb8150398f8c1558e823
      size: 4372045343
    outs:
    - path: gr-cluster-actions.parquet
      md5: a93581e4cc78bf216b34358417954393
      size: 1525089046
  work-ratings:
    cmd: python ../run.py gr-cluster-interactions.py --native-works --ratings -o gr-work-ratings.parquet
    deps:
    - path: gr-cluster-interactions.py
      md5: 8d0b11f69d6a0f558570ce36c8bcb585
      size: 2601
    - path: gr-interactions.parquet
      md5: 9788655b2499eb8150398f8c1558e823
      size: 4372045343
    outs:
    - path: gr-work-ratings.parquet
      md5: 0d9f519acad4d8f1b94dafc54bace4a3
      size: 1640676645
  work-actions:
    cmd: python ../run.py gr-cluster-interactions.py --native-works --add-actions
      -o gr-work-actions.parquet
    deps:
    - path: gr-cluster-interactions.py
      md5: 8d0b11f69d6a0f558570ce36c8bcb585
      size: 2601
    - path: gr-interactions.parquet
      md5: 9788655b2499eb8150398f8c1558e823
      size: 4372045343
    outs:
    - path: gr-work-actions.parquet
      md5: a15faa45f6b956f93a7795b453d946e8
      size: 1569601498
  work-gender:
    cmd: python ../run.py --rust goodreads work-gender
    deps:
    - path: ../book-links/cluster-genders.parquet
      md5: 638e5c4c09cb91d0c72a51ec788ed963
      size: 126394275
    - path: ../src/cli/goodreads
      md5: 81d7a948aff94ca6cfdd11752f66770f.dir
      size: 10964
      nfiles: 4
    - path: gr-book-link.parquet
      md5: b6535611367902d74cd2dd2304bf6450
      size: 19779210
    outs:
    - path: gr-work-gender.parquet
      md5: cbe1c656438ef91d9b141d24c84d946e
      size: 29115926
  schema@gr-work-gender:
    cmd: python ../run.py --rust pq-info -o gr-work-gender.json gr-work-gender.parquet
    deps:
    - path: gr-work-gender.parquet
      md5: cbe1c656438ef91d9b141d24c84d946e
      size: 29115926
    outs:
    - path: gr-work-gender.json
      md5: 619bc6458fdc1dcdf6d961464d3be8a7
      size: 423
  schema@gr-work-info:
    cmd: python ../run.py --rust pq-info -o gr-work-info.json gr-work-info.parquet
    deps:
    - path: gr-work-info.parquet
      md5: 3ebd5a6f7578e3dad3b8654efe9f9704
      size: 21630942
    outs:
    - path: gr-work-info.json
      md5: 53032fe59b518f9d06a4ff04ccb1e118
      size: 517
  schema@gr-work-actions:
    cmd: python ../run.py --rust pq-info -o gr-work-actions.json gr-work-actions.parquet
    deps:
    - path: gr-work-actions.parquet
      md5: a15faa45f6b956f93a7795b453d946e8
      size: 1569601498
    outs:
    - path: gr-work-actions.json
      md5: fbd53ff95cd17f34166e93c8b039cb07
      size: 618
  schema@gr-work-ratings:
    cmd: python ../run.py --rust pq-info -o gr-work-ratings.json gr-work-ratings.parquet
    deps:
    - path: gr-work-ratings.parquet
      md5: 0d9f519acad4d8f1b94dafc54bace4a3
      size: 1640676645
    outs:
    - path: gr-work-ratings.json
      md5: 77c0c065962ddeee0d183dae1ac1e897
      size: 708
  schema@gr-book-info:
    cmd: python ../run.py --rust pq-info -o gr-book-info.json gr-book-info.parquet
    deps:
    - path: gr-book-info.parquet
      md5: 31355888192010795ee0dfd372f10bbf
      size: 15146396
    outs:
    - path: gr-book-info.json
      md5: af0d725e807d1e6b320851dbf144ce9f
      size: 518
  schema@book-isbn-ids:
    cmd: python ../run.py --rust pq-info -o book-isbn-ids.json book-isbn-ids.parquet
    deps:
    - path: book-isbn-ids.parquet
      md5: f9fd3b3ddcb231f3abdbf51ef41ea786
      size: 15960023
    outs:
    - path: book-isbn-ids.json
      md5: 741c4267ca9a28a5d7b63fb1b33b37db
      size: 249
  schema@gr-interactions:
    cmd: python ../run.py --rust pq-info -o gr-interactions.json gr-interactions.parquet
    deps:
    - path: gr-interactions.parquet
      md5: 9788655b2499eb8150398f8c1558e823
      size: 4372045343
    outs:
    - path: gr-interactions.json
      md5: 9b3af7db2bcd5cb7616d6f0a17daefb4
      size: 990
  schema@gr-book-ids:
    cmd: python ../run.py --rust pq-info -o gr-book-ids.json gr-book-ids.parquet
    deps:
    - path: gr-book-ids.parquet
      md5: b29c1441c2377d98a803c0cc38b0bc33
      size: 37758445
    outs:
    - path: gr-book-ids.json
      md5: 9b7fd900a00eb12f94ae887d48f0f638
      size: 507
  schema@gr-cluster-ratings:
    cmd: python ../run.py --rust pq-info -o gr-cluster-ratings.json gr-cluster-ratings.parquet
    deps:
    - path: gr-cluster-ratings.parquet
      md5: 353cd5edc3df644c77fe01da8f26a436
      size: 1593822465
    outs:
    - path: gr-cluster-ratings.json
      md5: 6a5a2ef9fa4305c24fd17082f9d976e4
      size: 707
  schema@gr-users:
    cmd: python ../run.py --rust pq-info -o gr-users.json gr-users.parquet
    deps:
    - path: gr-users.parquet
      md5: ff0d06650a9944bf80cc8c4a99827c1d
      size: 18683237
    outs:
    - path: gr-users.json
      md5: 70a463f659828f45949b5288557788f7
      size: 244
  schema@gr-book-link:
    cmd: python ../run.py --rust pq-info -o gr-book-link.json gr-book-link.parquet
    deps:
    - path: gr-book-link.parquet
      md5: b6535611367902d74cd2dd2304bf6450
      size: 19779210
    outs:
    - path: gr-book-link.json
      md5: bdae40ee56978784a62edcece2846aac
      size: 338
  schema@gr-cluster-actions:
    cmd: python ../run.py --rust pq-info -o gr-cluster-actions.json gr-cluster-actions.parquet
    deps:
    - path: gr-cluster-actions.parquet
      md5: a93581e4cc78bf216b34358417954393
      size: 1525089046
    outs:
    - path: gr-cluster-actions.json
      md5: 6929df3364058a637d1aa4df32ba5567
      size: 617
  scan-book-genres:
    cmd: python ../run.py --rust goodreads scan genres ../data/goodreads/goodreads_book_genres_initial.json.gz
    deps:
    - path: ../data/goodreads/goodreads_book_genres_initial.json.gz
      md5: 99ee3d1cadd68818c3dd0ef0d2f10602
      size: 24253992
    - path: ../src/cli/goodreads
      md5: 81d7a948aff94ca6cfdd11752f66770f.dir
      size: 10964
      nfiles: 4
    - path: ../src/goodreads
      md5: 2365b11eeb1e1dd8d4a5f5287cb4876f.dir
      size: 13755
      nfiles: 6
    outs:
    - path: gr-book-genres.parquet
      md5: 81d37990be0f6e20372591bc19a9a398
      size: 17209892
    - path: gr-genres.parquet
      md5: 4720581b29354e841be805763d56cb6e
      size: 809
  schema@gr-genres:
    cmd: python ../run.py --rust pq-info -o gr-genres.json gr-genres.parquet
    deps:
    - path: gr-genres.parquet
      md5: 4720581b29354e841be805763d56cb6e
      size: 809
    outs:
    - path: gr-genres.json
      md5: 8df384efb85a16440ee09f14a3da1771
      size: 235
  schema@gr-book-series:
    cmd: python ../run.py --rust pq-info -o gr-book-series.json gr-book-series.parquet
    deps:
    - path: gr-book-series.parquet
      md5: 420ed851990eab55843d99217af59fae
      size: 5676182
    outs:
    - path: gr-book-series.json
      md5: 1f5edf3d4c1d81541b89a7d4847d1a34
      size: 245
  schema@gr-book-genres:
    cmd: python ../run.py --rust pq-info -o gr-book-genres.json gr-book-genres.parquet
    deps:
    - path: gr-book-genres.parquet
      md5: 81d37990be0f6e20372591bc19a9a398
      size: 17209892
    outs:
    - path: gr-book-genres.json
      md5: 252aff70738b7d42b824cef702a12b86
      size: 338
  scan-simple-interactions:
    cmd: python ../run.py --rust goodreads scan interactions --csv --book-map ../data/goodreads/book_id_map.csv
      ../data/goodreads/goodreads_interactions.csv
    deps:
    - path: ../data/goodreads/book_id_map.csv
      md5: c4e5afd568df2f7a4a8a52f3eeb88413
      size: 37846957
    - path: ../data/goodreads/goodreads_interactions.csv
      md5: 696fbf71f0082c0b6a2379182b147c1e
      size: 4318621741
    - path: ../src/cli/goodreads.rs
      md5: 1fe05e7e29045b7ad1528df9af270c2d
      size: 3080
    - path: ../src/goodreads
      md5: 2a97b45388d5581a7db8e442cba294fb.dir
      size: 13762
      nfiles: 6
    outs:
    - path: gr-simple-interactions.parquet
      md5: e01dd1692896c9ae0a2b18e94b94e5aa
      size: 1456440955
  cluster-simple-ratings:
    cmd: python ../run.py gr-cluster-interactions.py --ratings --simple -o gr-cluster-simple-ratings.parquet
    deps:
    - path: gr-book-link.parquet
      md5: a8fbe0288a2682a983fe9550e500ad93
      size: 20310729
    - path: gr-cluster-interactions.py
      md5: f3bff4368de9ccfc6a9d92f9787eceb8
      size: 4159
    - path: gr-simple-interactions.parquet
      md5: e01dd1692896c9ae0a2b18e94b94e5aa
      size: 1456440955
    outs:
    - path: gr-cluster-simple-ratings.parquet
      md5: 0675244e9a9ba0d451bbe12dbcb3cbe4
      size: 689950939<|MERGE_RESOLUTION|>--- conflicted
+++ resolved
@@ -69,20 +69,10 @@
     cmd: python run.py --rust link-isbn-ids -o goodreads/book-isbn-ids.parquet -R
       book_id  -I isbn10 -I isbn13 -I asin goodreads/gr-book-ids.parquet
     deps:
-<<<<<<< HEAD
-    - path: ../book-links/all-isbns.parquet
-      md5: 6e3c2c9e36fb6e74ac1dea916d8c7193
-      size: 463945418
-    - path: book-isbn-ids.py
-      md5: 5463cb77d6e9f3affafa7fdeedd30357
-      size: 1403
-    - path: gr-book-ids.parquet
-=======
     - path: book-links/all-isbns.parquet
       md5: 541342bf2ecbc448cb40c314b325223e
       size: 270597580
     - path: goodreads/gr-book-ids.parquet
->>>>>>> 082affd0
       md5: b29c1441c2377d98a803c0cc38b0bc33
       size: 37758445
     - path: src/cli/goodreads
@@ -90,15 +80,9 @@
       size: 10964
       nfiles: 4
     outs:
-<<<<<<< HEAD
-    - path: book-isbn-ids.parquet
-      md5: 79aab2dd6b1ff935b818498991ef04d3
-      size: 23343490
-=======
     - path: goodreads/book-isbn-ids.parquet
       md5: f9fd3b3ddcb231f3abdbf51ef41ea786
       size: 15960023
->>>>>>> 082affd0
   cluster-ratings:
     cmd: python ../run.py gr-cluster-interactions.py --ratings -o gr-cluster-ratings.parquet
     deps:
@@ -119,21 +103,6 @@
     cmd: python run.py --rust cluster extract-books -o goodreads/gr-book-link.parquet
       -n book_id --join-file goodreads/gr-book-ids.parquet --join-field work_id GR-B
     deps:
-<<<<<<< HEAD
-    - path: ../book-links/cluster-graph-nodes.parquet
-      md5: 318589508ef3afd43c02299ca36efb52
-      size: 1065551026
-    - path: book-clusters.py
-      md5: 1f17e792b7898ce02879e0a86e88c186
-      size: 1010
-    - path: gr-book-ids.parquet
-      md5: b29c1441c2377d98a803c0cc38b0bc33
-      size: 37758445
-    outs:
-    - path: gr-book-link.parquet
-      md5: fb48ffbdf34f2b3dc308896ac3851284
-      size: 20601381
-=======
     - path: book-links/cluster-graph-nodes.parquet
       md5: ac76dc24a45fa3fe6dbb4ef4edbf97d3
       size: 836002196
@@ -144,7 +113,6 @@
     - path: goodreads/gr-book-link.parquet
       md5: b6535611367902d74cd2dd2304bf6450
       size: 19779210
->>>>>>> 082affd0
   cluster-interactions:
     cmd: python cluster-ratings.py
     deps:
