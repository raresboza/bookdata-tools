//! Amazon commands.
<<<<<<< HEAD
pub mod scan_ratings;
pub mod scan_reviews;
=======
>>>>>>> edbdeb51
pub mod cluster_ratings;
pub mod scan_ratings;

<<<<<<< HEAD
pub use scan_ratings::ScanRatings;
pub use scan_reviews::ScanReviews;
pub use cluster_ratings::ClusterRatings;
=======
pub use cluster_ratings::ClusterRatings;
pub use scan_ratings::ScanRatings;
>>>>>>> edbdeb51
<|MERGE_RESOLUTION|>--- conflicted
+++ resolved
@@ -1,17 +1,8 @@
 //! Amazon commands.
-<<<<<<< HEAD
+pub mod cluster_ratings;
 pub mod scan_ratings;
 pub mod scan_reviews;
-=======
->>>>>>> edbdeb51
-pub mod cluster_ratings;
-pub mod scan_ratings;
 
-<<<<<<< HEAD
-pub use scan_ratings::ScanRatings;
-pub use scan_reviews::ScanReviews;
-pub use cluster_ratings::ClusterRatings;
-=======
 pub use cluster_ratings::ClusterRatings;
 pub use scan_ratings::ScanRatings;
->>>>>>> edbdeb51
+pub use scan_reviews::ScanReviews;