schema: '2.0'
stages:
  scan-interactions:
    cmd: cargo run --release -- goodreads scan interactions --csv --book-map ../../data/goodreads/book_id_map.csv
      ../../data/goodreads/goodreads_interactions.csv.gz
    deps:
    - path: ../../data/goodreads/book_id_map.csv
      hash: md5
      md5: c4e5afd568df2f7a4a8a52f3eeb88413
      size: 37846957
    - path: ../../data/goodreads/goodreads_interactions.csv.gz
      hash: md5
      md5: b62f62739f0a982fe2580282033c2c27
      size: 906091824
    - path: ../../src/cli/goodreads
<<<<<<< HEAD
      md5: 9a183d069c3e26425902f894cb7cf4f2.dir
      size: 12357
      nfiles: 4
    - path: ../../src/goodreads
      md5: b71b1bcda391d44638b265f72f2dd63d.dir
      size: 15726
=======
      hash: md5
      md5: 6325935a8eb344606761bd5a24811988.dir
      size: 12216
      nfiles: 4
    - path: ../../src/goodreads
      hash: md5
      md5: fa9aa92722a150f970aea65216aaca13.dir
      size: 16838
>>>>>>> edbdeb51
      nfiles: 7
    outs:
    - path: gr-interactions.parquet
      hash: md5
      md5: ae62f66ccbfd19929fb0d22d7e72238d
      size: 1582669060
  cluster-actions:
    cmd: cargo run --release -- goodreads cluster-interactions --add-actions --simple
      -o goodreads/simple/gr-cluster-actions.parquet
    deps:
    - path: goodreads/gr-book-link.parquet
<<<<<<< HEAD
      md5: a77c14ec887a12bb23845991b937d6b5
      size: 19848706
=======
      hash: md5
      md5: 1d862079ac09bb011c4a4ffe0bc5d7d4
      size: 19974181
>>>>>>> edbdeb51
    - path: goodreads/simple/gr-interactions.parquet
      hash: md5
      md5: ae62f66ccbfd19929fb0d22d7e72238d
      size: 1582669060
    - path: src/cli/goodreads/cluster.rs
<<<<<<< HEAD
      md5: e88c9377535f9085c0ecd1eceb49977a
      size: 8167
    outs:
    - path: goodreads/simple/gr-cluster-actions.parquet
      md5: d90f627cb7240afecd40a4c93cd2ad7d
      size: 1471886547
=======
      hash: md5
      md5: a53135e18945ae6ac7a960c36e19d888
      size: 7435
    outs:
    - path: goodreads/simple/gr-cluster-actions.parquet
      hash: md5
      md5: 33de45f058bc079dffb04fbbec975f57
      size: 1115276283
>>>>>>> edbdeb51
  cluster-ratings:
    cmd: cargo run --release -- goodreads cluster-interactions --ratings --simple
      -o goodreads/simple/gr-cluster-ratings.parquet
    deps:
    - path: goodreads/gr-book-link.parquet
<<<<<<< HEAD
      md5: a77c14ec887a12bb23845991b937d6b5
      size: 19848706
=======
      hash: md5
      md5: 1d862079ac09bb011c4a4ffe0bc5d7d4
      size: 19974181
>>>>>>> edbdeb51
    - path: goodreads/simple/gr-interactions.parquet
      hash: md5
      md5: ae62f66ccbfd19929fb0d22d7e72238d
      size: 1582669060
    - path: src/cli/goodreads/cluster.rs
<<<<<<< HEAD
      md5: e88c9377535f9085c0ecd1eceb49977a
      size: 8167
    outs:
    - path: goodreads/simple/gr-cluster-ratings.parquet
      md5: 8d9e40eed0256e4076bd3cbb06a6ed8f
      size: 690107994
  schema@gr-interactions:
    cmd: python ../../run.py --rust pq-info -o gr-interactions.json gr-interactions.parquet
    deps:
    - path: gr-interactions.parquet
      md5: e01dd1692896c9ae0a2b18e94b94e5aa
      size: 1456440955
    outs:
    - path: gr-interactions.json
      md5: 74b4602621d42efc878cc838594bd4f4
      size: 523
  work-ratings:
    cmd: python run.py --rust goodreads cluster-interactions --ratings --simple --native-works
      -o goodreads/simple/gr-work-ratings.parquet
    deps:
    - path: goodreads/gr-book-link.parquet
      md5: a77c14ec887a12bb23845991b937d6b5
      size: 19848706
    - path: goodreads/simple/gr-interactions.parquet
      md5: e01dd1692896c9ae0a2b18e94b94e5aa
      size: 1456440955
    - path: src/cli/goodreads/cluster.rs
      md5: e88c9377535f9085c0ecd1eceb49977a
      size: 8167
    outs:
    - path: goodreads/simple/gr-work-ratings.parquet
      md5: 54963c31e9eff969c9e51e22ca786f68
      size: 721245317
  schema@gr-work-ratings:
    cmd: python ../../run.py --rust pq-info -o gr-work-ratings.json gr-work-ratings.parquet
    deps:
    - path: gr-work-ratings.parquet
      md5: 54963c31e9eff969c9e51e22ca786f68
      size: 721245317
    outs:
    - path: gr-work-ratings.json
      md5: 0f224a631e3f34d972146df9e7001207
      size: 425
  schema@gr-cluster-ratings:
    cmd: python ../../run.py --rust pq-info -o gr-cluster-ratings.json gr-cluster-ratings.parquet
=======
      hash: md5
      md5: a53135e18945ae6ac7a960c36e19d888
      size: 7435
    outs:
    - path: goodreads/simple/gr-cluster-ratings.parquet
      hash: md5
      md5: 5154d17ed293fc3d4ee1a66ddebf63aa
      size: 575303976
  cluster-actions-5core:
    cmd: cargo run --release -- kcore -o gr-cluster-actions-5core.parquet gr-cluster-actions.parquet
    deps:
    - path: ../../src/cli/kcore.rs
      hash: md5
      md5: 9a64f2beb19d2053d9c2386609beafe9
      size: 4874
    - path: gr-cluster-actions.parquet
      hash: md5
      md5: 33de45f058bc079dffb04fbbec975f57
      size: 1115276283
    outs:
    - path: gr-cluster-actions-5core.parquet
      hash: md5
      md5: 2ec05e16a1697b145e31f04faa49a113
      size: 1108825792
  cluster-ratings-5core:
    cmd: cargo run --release -- kcore -o gr-cluster-ratings-5core.parquet gr-cluster-ratings.parquet
>>>>>>> edbdeb51
    deps:
    - path: ../../src/cli/kcore.rs
      hash: md5
      md5: 9a64f2beb19d2053d9c2386609beafe9
      size: 4874
    - path: gr-cluster-ratings.parquet
<<<<<<< HEAD
      md5: 8d9e40eed0256e4076bd3cbb06a6ed8f
      size: 690107994
    outs:
    - path: gr-cluster-ratings.json
      md5: 476777056055551813e96fdcd1f6e877
      size: 424
  schema@gr-cluster-actions:
    cmd: python ../../run.py --rust pq-info -o gr-cluster-actions.json gr-cluster-actions.parquet
    deps:
    - path: gr-cluster-actions.parquet
      md5: d90f627cb7240afecd40a4c93cd2ad7d
      size: 1471886547
    outs:
    - path: gr-cluster-actions.json
      md5: e6845f00cb12a63253ba8afd20d73038
      size: 431
=======
      hash: md5
      md5: 5154d17ed293fc3d4ee1a66ddebf63aa
      size: 575303976
    outs:
    - path: gr-cluster-ratings-5core.parquet
      hash: md5
      md5: 6c1804183edc32168f83b466177075c7
      size: 565914612
>>>>>>> edbdeb51
  work-actions:
    cmd: cargo run --release -- goodreads cluster-interactions --add-actions --simple
      --native-works -o goodreads/simple/gr-work-actions.parquet
    deps:
    - path: goodreads/gr-book-link.parquet
<<<<<<< HEAD
      md5: a77c14ec887a12bb23845991b937d6b5
      size: 19848706
=======
      hash: md5
      md5: 1d862079ac09bb011c4a4ffe0bc5d7d4
      size: 19974181
>>>>>>> edbdeb51
    - path: goodreads/simple/gr-interactions.parquet
      hash: md5
      md5: ae62f66ccbfd19929fb0d22d7e72238d
      size: 1582669060
    - path: src/cli/goodreads/cluster.rs
<<<<<<< HEAD
      md5: e88c9377535f9085c0ecd1eceb49977a
      size: 8167
    outs:
    - path: goodreads/simple/gr-work-actions.parquet
      md5: f88a1a308b19610646182ef5ec131b62
      size: 1528045191
  schema@gr-work-actions:
    cmd: python ../../run.py --rust pq-info -o gr-work-actions.json gr-work-actions.parquet
=======
      hash: md5
      md5: a53135e18945ae6ac7a960c36e19d888
      size: 7435
    outs:
    - path: goodreads/simple/gr-work-actions.parquet
      hash: md5
      md5: 2839ca3bfefd419faf321f2a7fe810ec
      size: 1155414164
  work-actions-5core:
    cmd: cargo run --release -- kcore -o gr-work-actions-5core.parquet gr-work-actions.parquet
>>>>>>> edbdeb51
    deps:
    - path: ../../src/cli/kcore.rs
      hash: md5
      md5: 9a64f2beb19d2053d9c2386609beafe9
      size: 4874
    - path: gr-work-actions.parquet
<<<<<<< HEAD
      md5: f88a1a308b19610646182ef5ec131b62
      size: 1528045191
    outs:
    - path: gr-work-actions.json
      md5: 4e3217314f224eb5cedf92103273b0af
      size: 431
=======
      hash: md5
      md5: 2839ca3bfefd419faf321f2a7fe810ec
      size: 1155414164
    outs:
    - path: gr-work-actions-5core.parquet
      hash: md5
      md5: e13691dff254642522c3cb39d34e18f0
      size: 1149220009
  work-ratings:
    cmd: cargo run --release -- goodreads cluster-interactions --ratings --simple
      --native-works -o goodreads/simple/gr-work-ratings.parquet
    deps:
    - path: goodreads/gr-book-link.parquet
      hash: md5
      md5: 1d862079ac09bb011c4a4ffe0bc5d7d4
      size: 19974181
    - path: goodreads/simple/gr-interactions.parquet
      hash: md5
      md5: ae62f66ccbfd19929fb0d22d7e72238d
      size: 1582669060
    - path: src/cli/goodreads/cluster.rs
      hash: md5
      md5: a53135e18945ae6ac7a960c36e19d888
      size: 7435
    outs:
    - path: goodreads/simple/gr-work-ratings.parquet
      hash: md5
      md5: 8c38c4f5f4a86830d6a235e7bd74394f
      size: 598533195
  work-ratings-5core:
    cmd: cargo run --release -- kcore -o gr-work-ratings-5core.parquet gr-work-ratings.parquet
    deps:
    - path: ../../src/cli/kcore.rs
      hash: md5
      md5: 9a64f2beb19d2053d9c2386609beafe9
      size: 4874
    - path: gr-work-ratings.parquet
      hash: md5
      md5: 8c38c4f5f4a86830d6a235e7bd74394f
      size: 598533195
    outs:
    - path: gr-work-ratings-5core.parquet
      hash: md5
      md5: 0351f9d371479b74c91b1a5e5973f721
      size: 589482418
>>>>>>> edbdeb51
<|MERGE_RESOLUTION|>--- conflicted
+++ resolved
@@ -13,14 +13,6 @@
       md5: b62f62739f0a982fe2580282033c2c27
       size: 906091824
     - path: ../../src/cli/goodreads
-<<<<<<< HEAD
-      md5: 9a183d069c3e26425902f894cb7cf4f2.dir
-      size: 12357
-      nfiles: 4
-    - path: ../../src/goodreads
-      md5: b71b1bcda391d44638b265f72f2dd63d.dir
-      size: 15726
-=======
       hash: md5
       md5: 6325935a8eb344606761bd5a24811988.dir
       size: 12216
@@ -29,7 +21,6 @@
       hash: md5
       md5: fa9aa92722a150f970aea65216aaca13.dir
       size: 16838
->>>>>>> edbdeb51
       nfiles: 7
     outs:
     - path: gr-interactions.parquet
@@ -41,27 +32,14 @@
       -o goodreads/simple/gr-cluster-actions.parquet
     deps:
     - path: goodreads/gr-book-link.parquet
-<<<<<<< HEAD
-      md5: a77c14ec887a12bb23845991b937d6b5
-      size: 19848706
-=======
       hash: md5
       md5: 1d862079ac09bb011c4a4ffe0bc5d7d4
       size: 19974181
->>>>>>> edbdeb51
     - path: goodreads/simple/gr-interactions.parquet
       hash: md5
       md5: ae62f66ccbfd19929fb0d22d7e72238d
       size: 1582669060
     - path: src/cli/goodreads/cluster.rs
-<<<<<<< HEAD
-      md5: e88c9377535f9085c0ecd1eceb49977a
-      size: 8167
-    outs:
-    - path: goodreads/simple/gr-cluster-actions.parquet
-      md5: d90f627cb7240afecd40a4c93cd2ad7d
-      size: 1471886547
-=======
       hash: md5
       md5: a53135e18945ae6ac7a960c36e19d888
       size: 7435
@@ -70,72 +48,19 @@
       hash: md5
       md5: 33de45f058bc079dffb04fbbec975f57
       size: 1115276283
->>>>>>> edbdeb51
   cluster-ratings:
     cmd: cargo run --release -- goodreads cluster-interactions --ratings --simple
       -o goodreads/simple/gr-cluster-ratings.parquet
     deps:
     - path: goodreads/gr-book-link.parquet
-<<<<<<< HEAD
-      md5: a77c14ec887a12bb23845991b937d6b5
-      size: 19848706
-=======
       hash: md5
       md5: 1d862079ac09bb011c4a4ffe0bc5d7d4
       size: 19974181
->>>>>>> edbdeb51
     - path: goodreads/simple/gr-interactions.parquet
       hash: md5
       md5: ae62f66ccbfd19929fb0d22d7e72238d
       size: 1582669060
     - path: src/cli/goodreads/cluster.rs
-<<<<<<< HEAD
-      md5: e88c9377535f9085c0ecd1eceb49977a
-      size: 8167
-    outs:
-    - path: goodreads/simple/gr-cluster-ratings.parquet
-      md5: 8d9e40eed0256e4076bd3cbb06a6ed8f
-      size: 690107994
-  schema@gr-interactions:
-    cmd: python ../../run.py --rust pq-info -o gr-interactions.json gr-interactions.parquet
-    deps:
-    - path: gr-interactions.parquet
-      md5: e01dd1692896c9ae0a2b18e94b94e5aa
-      size: 1456440955
-    outs:
-    - path: gr-interactions.json
-      md5: 74b4602621d42efc878cc838594bd4f4
-      size: 523
-  work-ratings:
-    cmd: python run.py --rust goodreads cluster-interactions --ratings --simple --native-works
-      -o goodreads/simple/gr-work-ratings.parquet
-    deps:
-    - path: goodreads/gr-book-link.parquet
-      md5: a77c14ec887a12bb23845991b937d6b5
-      size: 19848706
-    - path: goodreads/simple/gr-interactions.parquet
-      md5: e01dd1692896c9ae0a2b18e94b94e5aa
-      size: 1456440955
-    - path: src/cli/goodreads/cluster.rs
-      md5: e88c9377535f9085c0ecd1eceb49977a
-      size: 8167
-    outs:
-    - path: goodreads/simple/gr-work-ratings.parquet
-      md5: 54963c31e9eff969c9e51e22ca786f68
-      size: 721245317
-  schema@gr-work-ratings:
-    cmd: python ../../run.py --rust pq-info -o gr-work-ratings.json gr-work-ratings.parquet
-    deps:
-    - path: gr-work-ratings.parquet
-      md5: 54963c31e9eff969c9e51e22ca786f68
-      size: 721245317
-    outs:
-    - path: gr-work-ratings.json
-      md5: 0f224a631e3f34d972146df9e7001207
-      size: 425
-  schema@gr-cluster-ratings:
-    cmd: python ../../run.py --rust pq-info -o gr-cluster-ratings.json gr-cluster-ratings.parquet
-=======
       hash: md5
       md5: a53135e18945ae6ac7a960c36e19d888
       size: 7435
@@ -162,31 +87,12 @@
       size: 1108825792
   cluster-ratings-5core:
     cmd: cargo run --release -- kcore -o gr-cluster-ratings-5core.parquet gr-cluster-ratings.parquet
->>>>>>> edbdeb51
     deps:
     - path: ../../src/cli/kcore.rs
       hash: md5
       md5: 9a64f2beb19d2053d9c2386609beafe9
       size: 4874
     - path: gr-cluster-ratings.parquet
-<<<<<<< HEAD
-      md5: 8d9e40eed0256e4076bd3cbb06a6ed8f
-      size: 690107994
-    outs:
-    - path: gr-cluster-ratings.json
-      md5: 476777056055551813e96fdcd1f6e877
-      size: 424
-  schema@gr-cluster-actions:
-    cmd: python ../../run.py --rust pq-info -o gr-cluster-actions.json gr-cluster-actions.parquet
-    deps:
-    - path: gr-cluster-actions.parquet
-      md5: d90f627cb7240afecd40a4c93cd2ad7d
-      size: 1471886547
-    outs:
-    - path: gr-cluster-actions.json
-      md5: e6845f00cb12a63253ba8afd20d73038
-      size: 431
-=======
       hash: md5
       md5: 5154d17ed293fc3d4ee1a66ddebf63aa
       size: 575303976
@@ -195,35 +101,19 @@
       hash: md5
       md5: 6c1804183edc32168f83b466177075c7
       size: 565914612
->>>>>>> edbdeb51
   work-actions:
     cmd: cargo run --release -- goodreads cluster-interactions --add-actions --simple
       --native-works -o goodreads/simple/gr-work-actions.parquet
     deps:
     - path: goodreads/gr-book-link.parquet
-<<<<<<< HEAD
-      md5: a77c14ec887a12bb23845991b937d6b5
-      size: 19848706
-=======
       hash: md5
       md5: 1d862079ac09bb011c4a4ffe0bc5d7d4
       size: 19974181
->>>>>>> edbdeb51
     - path: goodreads/simple/gr-interactions.parquet
       hash: md5
       md5: ae62f66ccbfd19929fb0d22d7e72238d
       size: 1582669060
     - path: src/cli/goodreads/cluster.rs
-<<<<<<< HEAD
-      md5: e88c9377535f9085c0ecd1eceb49977a
-      size: 8167
-    outs:
-    - path: goodreads/simple/gr-work-actions.parquet
-      md5: f88a1a308b19610646182ef5ec131b62
-      size: 1528045191
-  schema@gr-work-actions:
-    cmd: python ../../run.py --rust pq-info -o gr-work-actions.json gr-work-actions.parquet
-=======
       hash: md5
       md5: a53135e18945ae6ac7a960c36e19d888
       size: 7435
@@ -234,21 +124,12 @@
       size: 1155414164
   work-actions-5core:
     cmd: cargo run --release -- kcore -o gr-work-actions-5core.parquet gr-work-actions.parquet
->>>>>>> edbdeb51
     deps:
     - path: ../../src/cli/kcore.rs
       hash: md5
       md5: 9a64f2beb19d2053d9c2386609beafe9
       size: 4874
     - path: gr-work-actions.parquet
-<<<<<<< HEAD
-      md5: f88a1a308b19610646182ef5ec131b62
-      size: 1528045191
-    outs:
-    - path: gr-work-actions.json
-      md5: 4e3217314f224eb5cedf92103273b0af
-      size: 431
-=======
       hash: md5
       md5: 2839ca3bfefd419faf321f2a7fe810ec
       size: 1155414164
@@ -293,5 +174,4 @@
     - path: gr-work-ratings-5core.parquet
       hash: md5
       md5: 0351f9d371479b74c91b1a5e5973f721
-      size: 589482418
->>>>>>> edbdeb51
+      size: 589482418