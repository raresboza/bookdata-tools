name: bookdata
channels:
- conda-forge
dependencies:
- python=3.8
- pip
- invoke
- docopt
- more-itertools
- psycopg2
- pandas
- pyarrow
- numpy
- tqdm
- colorama
- seaborn
- sqlalchemy
- graph-tool
- sqlparse
- rust>=1.40
- postgresql>=12
- notebook
- ipywidgets
<<<<<<< HEAD
=======
- requests
- html5lib
>>>>>>> c85da405
- curl
- gitpython
- dvc=2
- boto3
- pip:
  - chromalog
  - natural<|MERGE_RESOLUTION|>--- conflicted
+++ resolved
@@ -21,11 +21,8 @@
 - postgresql>=12
 - notebook
 - ipywidgets
-<<<<<<< HEAD
-=======
 - requests
 - html5lib
->>>>>>> c85da405
 - curl
 - gitpython
 - dvc=2
