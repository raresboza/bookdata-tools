schema: '2.0'
stages:
  collect-isbns:
    cmd: python ../run.py --rust collect-isbns -o all-isbns.parquet all-isbns.toml
    deps:
<<<<<<< HEAD
    - path: az2014/ratings.parquet
      md5: 4bad1289c4a2c5c45b094b77f3cb11c3
      size: 147876996
    - path: az2018/ratings.parquet
      md5: fff0cf944e5cafa510f279d041e95946
      size: 337637016
    - path: bx/cleaned-ratings.csv
      md5: da3196d4af84ae39b3713e73c59677c7
      size: 22627884
    - path: goodreads/gr-book-ids.parquet
      md5: 2d887e7c73eeacd0beb672675fbb66e2
      size: 36149035
    - path: loc-mds/book-isbns.parquet
      md5: 0f6f3e5cae82b390c43451040916c087
      size: 54350954
    - path: openlibrary/edition-isbns.parquet
      md5: 5538527022436ea7e99d9dfd22895028
      size: 132775401
    - path: src/cli/collect_isbns.rs
      md5: 3099976c3b70c17c94e01d5bb01da104
      size: 4557
    outs:
    - path: book-links/all-isbns.parquet
      md5: 9a7e56c4625f5ff3d20d9aa9474b0158
      size: 268756905
=======
    - path: ../az2014/ratings.parquet
      md5: f3e8018263dadb98a221f7a0fd0f6821
      size: 147804724
    - path: ../bx/cleaned-ratings.csv
      md5: da3196d4af84ae39b3713e73c59677c7
      size: 22627884
    - path: ../goodreads/gr-book-ids.parquet
      md5: bd138e1db016e3533554f08971ed28eb
      size: 36155423
    - path: ../loc-mds/book-isbns.parquet
      md5: b692a9b00ba567028f566e985e503722
      size: 54291815
    - path: ../openlibrary/edition-isbns.parquet
      md5: 4aae4d3eaf2ff663d71b9965ccf59133
      size: 132821740
    - path: ../src/cli/collect_isbns.rs
      md5: 6cd9a1b90cb1d613ff7ba73c6f8be741
      size: 2911
    - path: all-isbns.toml
      md5: 8d1990ca34a435e464021afb3b5fc9ed
      size: 399
    outs:
    - path: all-isbns.parquet
      md5: 29cc7ae0b86b0e0f5aa7389fdea7de5b
      size: 193709539
>>>>>>> e45211d8
  cluster:
    cmd: python run.py --rust cluster-books
    deps:
    - path: book-links/all-isbns.parquet
<<<<<<< HEAD
      md5: 9a7e56c4625f5ff3d20d9aa9474b0158
      size: 268756905
    - path: goodreads/book-isbn-ids.parquet
      md5: a0c729088879b444c9911441088127a4
      size: 20865453
    - path: goodreads/gr-book-ids.parquet
      md5: 2d887e7c73eeacd0beb672675fbb66e2
      size: 36149035
=======
      md5: 29cc7ae0b86b0e0f5aa7389fdea7de5b
      size: 193709539
    - path: goodreads/book-isbn-ids.parquet
      md5: 299f5bfc7c2244f9a83598dbd56d6719
      size: 19658190
    - path: goodreads/gr-book-ids.parquet
      md5: bd138e1db016e3533554f08971ed28eb
      size: 36155423
>>>>>>> e45211d8
    - path: loc-mds/book-ids.parquet
      md5: 7f47ba0c4aa3b202f0f1f93774b40f17
      size: 64587938
    - path: loc-mds/book-isbn-ids.parquet
<<<<<<< HEAD
      md5: 470487ca861b3764ff408b99cd558287
      size: 51725014
=======
      md5: 8a1b9d423ecf63253f29cc0ee2d7e8df
      size: 46596848
>>>>>>> e45211d8
    - path: openlibrary/all-works.parquet
      md5: 43534d6324f0021769fdd8ed3287c48b
      size: 147842482
    - path: openlibrary/edition-isbn-ids.parquet
<<<<<<< HEAD
      md5: fa653547af17338d4726af1e7fad8027
      size: 155468600
=======
      md5: f1bb7e35d883c19e733608ae58d8981b
      size: 127237646
>>>>>>> e45211d8
    - path: openlibrary/edition-works.parquet
      md5: 295d170711290ac99b92e60e179bcf7f
      size: 146555043
    - path: openlibrary/editions.parquet
      md5: 48972480e58c663c3feff6e3d698c2ba
      size: 723946186
    - path: src/cli/cluster_books.rs
      md5: beac23c9cf78899baebbfdb8cfcee51c
      size: 4439
    - path: src/graph/
      md5: 9130dffabed6b16ead90ae16b86780dc.dir
      size: 9964
      nfiles: 4
    outs:
    - path: book-links/book-graph.mp.zst
<<<<<<< HEAD
      md5: 8c2a845ab5d3be012387057e31299b5b
      size: 1296330334
    - path: book-links/cluster-graph-edges.parquet
      md5: b71b43a99ea0ad6e5aec42ff287571f4
      size: 390551446
    - path: book-links/cluster-graph-nodes.parquet
      md5: 7ccaf23685fb565d8078edf84071b801
      size: 694232924
=======
      md5: b5198a9d8ebc71110b79755ce198316f
      size: 1125826114
    - path: book-links/cluster-graph-edges.parquet
      md5: 2836c9e84e78859a1614e5fef883b016
      size: 360591401
    - path: book-links/cluster-graph-nodes.parquet
      md5: 488c7e8fd2d9cae551a4d515f4f755ff
      size: 625728890
>>>>>>> e45211d8
    - path: book-links/cluster-stats.json
      md5: f4f96152ad08e8a2b48184040c768b40
      size: 37
    - path: book-links/cluster-stats.parquet
<<<<<<< HEAD
      md5: c05585202577362943fdf40217cb9b20
      size: 144060908
    - path: book-links/isbn-clusters.parquet
      md5: febea209f56e4943297e1db74405a061
      size: 269220108
=======
      md5: ac8fe370a84f938b6cc0068a126f9fe2
      size: 122447416
    - path: book-links/isbn-clusters.parquet
      md5: c024568ef7b89ba9d58fce30c7b494a3
      size: 229465765
>>>>>>> e45211d8
  cluster-ol-first-authors:
    cmd: python run.py --rust cluster extract-authors -o book-links/cluster-ol-first-authors.parquet
      --first-author -s openlib
    deps:
    - path: book-links/isbn-clusters.parquet
      md5: c024568ef7b89ba9d58fce30c7b494a3
      size: 229465765
    - path: openlibrary/author-names.parquet
      md5: bbe41b19f31882eb0128142b351cc077
      size: 126448846
    - path: openlibrary/edition-authors.parquet
      md5: 52d351f649c6cce481da4b4df6393940
      size: 136280002
    - path: openlibrary/edition-isbn-ids.parquet
      md5: f1bb7e35d883c19e733608ae58d8981b
      size: 127237646
    - path: src/cli/cluster
      md5: 5ac10b25260ff8d4e5e4d27cf71d8622.dir
      size: 25125
      nfiles: 11
    outs:
    - path: book-links/cluster-ol-first-authors.parquet
      md5: e4ec812005b0b0f889e9974f761bcdf2
      size: 144485658
  cluster-loc-first-authors:
    cmd: python run.py --rust cluster extract-authors -o book-links/cluster-loc-first-authors.parquet
      --first-author -s loc
    deps:
    - path: book-links/isbn-clusters.parquet
      md5: c024568ef7b89ba9d58fce30c7b494a3
      size: 229465765
    - path: loc-mds/book-authors.parquet
      md5: 8bb05bd8c1cd99c6d7d10b1ab10d6489
      size: 103616710
    - path: loc-mds/book-isbn-ids.parquet
      md5: 8a1b9d423ecf63253f29cc0ee2d7e8df
      size: 46596848
    - path: src/cli/cluster
      md5: 5ac10b25260ff8d4e5e4d27cf71d8622.dir
      size: 25125
      nfiles: 11
    outs:
    - path: book-links/cluster-loc-first-authors.parquet
      md5: 999526af7e0a0437da1d5f2373d70a3e
      size: 55832309
  cluster-irst-authors:
    cmd: python run.py --rust cluster-authors -o book-links/cluster-first-authors.parquet
      --first-author -s openlib -s loc
    deps:
    - path: book-links/isbn-clusters.parquet
      md5: 5ee9bb4b67de722e24363e140ea2791f
      size: 161946382
    - path: loc-mds/book-authors.parquet
      md5: 2d3212dbf2405c48fb8bf2587a8587c3
      size: 127567010
    - path: loc-mds/book-isbn-ids.parquet
      md5: 6a764a693a9baad23d7c489cd3f7bfc9
      size: 70553002
    - path: openlibrary/author-names.parquet
      md5: 4e002793c585a769fc1334827697837e
      size: 142462847
    - path: openlibrary/edition-authors.parquet
      md5: 7172b92182942d728830cdac0b4862b6
      size: 164027959
    - path: openlibrary/edition-isbn-ids.parquet
      md5: afa5abff7a53ed402ba9ce4fb2a09635
      size: 214125175
    - path: src/bin/cluster-authors.rs
      md5: 76f614625858e7ad84e273e875861490
      size: 5253
    outs:
    - path: book-links/cluster-first-authors.parquet
      md5: a7f439659cccd809efe4ac2ea276b058
      size: 157637977
  cluster-first-authors:
    cmd: python run.py --rust cluster extract-authors -o book-links/cluster-first-authors.parquet
      --first-author -s openlib -s loc
    deps:
    - path: book-links/isbn-clusters.parquet
      md5: c024568ef7b89ba9d58fce30c7b494a3
      size: 229465765
    - path: loc-mds/book-authors.parquet
      md5: 8bb05bd8c1cd99c6d7d10b1ab10d6489
      size: 103616710
    - path: loc-mds/book-isbn-ids.parquet
      md5: 8a1b9d423ecf63253f29cc0ee2d7e8df
      size: 46596848
    - path: openlibrary/author-names.parquet
      md5: bbe41b19f31882eb0128142b351cc077
      size: 126448846
    - path: openlibrary/edition-authors.parquet
      md5: 52d351f649c6cce481da4b4df6393940
      size: 136280002
    - path: openlibrary/edition-isbn-ids.parquet
      md5: f1bb7e35d883c19e733608ae58d8981b
      size: 127237646
    - path: src/cli/cluster
      md5: 5ac10b25260ff8d4e5e4d27cf71d8622.dir
      size: 25125
      nfiles: 11
    outs:
    - path: book-links/cluster-first-authors.parquet
      md5: 8a4e70c56b11b3ff74e4d2c7d9052948
      size: 177735600
  cluster-genders:
    cmd: python run.py --rust cluster extract-author-gender -o book-links/cluster-genders.parquet
      -A book-links/cluster-first-authors.parquet
    deps:
    - path: book-links/cluster-first-authors.parquet
      md5: 8a4e70c56b11b3ff74e4d2c7d9052948
      size: 177735600
    - path: book-links/cluster-stats.parquet
      md5: ac8fe370a84f938b6cc0068a126f9fe2
      size: 122447416
    - path: src/cli/cluster
      md5: 5ac10b25260ff8d4e5e4d27cf71d8622.dir
      size: 25125
      nfiles: 11
    - path: viaf/author-genders.parquet
      md5: cbd6871e6ba229881aed5f58126fd652
      size: 102791330
    - path: viaf/author-name-index.parquet
      md5: 663023a30c3d2f93ca4dea7d26793e9d
      size: 483832252
    outs:
    - path: book-links/cluster-genders.parquet
      md5: 2b2d2b05adeb8a221a0d927a2ac4cd13
      size: 106886115
  gender-stats:
    cmd: python ../run.py --rust fusion integration-stats.tcl
    deps:
    - path: ../az2014/az-cluster-ratings.parquet
      md5: 34b85564594270315214de1e36d5a6e8
      size: 302362488
    - path: ../bx/bx-cluster-actions.parquet
      md5: a12cec3da8304c9efd650d9bcf9e0ec3
      size: 7251065
    - path: ../bx/bx-cluster-ratings.parquet
      md5: cfc5f8e674cadee8cd048e933df1ba6e
      size: 3043969
    - path: ../goodreads/gr-cluster-actions.parquet
      md5: 213d669f92792876901c3d46bba080b4
      size: 3317912627
    - path: ../goodreads/gr-cluster-ratings.parquet
      md5: fab604d0774e5b9a1a9fb39d0c7a4b28
      size: 1579869642
    - path: ../loc-mds/book-isbn-ids.parquet
      md5: 8a1b9d423ecf63253f29cc0ee2d7e8df
      size: 46596848
    - path: cluster-genders.parquet
      md5: 2b2d2b05adeb8a221a0d927a2ac4cd13
      size: 106886115
    - path: integration-stats.tcl
      md5: 0b47c45c920d62c0c476e1eca3b312a5
      size: 1946
    - path: isbn-clusters.parquet
      md5: c024568ef7b89ba9d58fce30c7b494a3
      size: 229465765
    outs:
    - path: gender-stats.csv
      md5: 5bb4fadced975bc639916fb73ac920f5
      size: 1115
  cluster-hashes:
    cmd: python ../run.py --rust cluster hash -o cluster-hashes.parquet
    deps:
    - path: ../src/cli/cluster
      md5: 5ac10b25260ff8d4e5e4d27cf71d8622.dir
      size: 25125
      nfiles: 11
    - path: isbn-clusters.parquet
      md5: c024568ef7b89ba9d58fce30c7b494a3
      size: 229465765
    outs:
    - path: cluster-hashes.parquet
      md5: d7e7c6536ced2dfb568f0c0e3aad30f9
      size: 269773591
  debug-graph:
    cmd: python ./run.py --rust extract-graph --cluster 100004141 -o book-links/debug-graph.gml
    deps:
    - path: book-links/book-graph.mp.zst
      md5: cbb067efc568960af703f83f5b73e9ac
      size: 1283174149
    - path: src/bin/extract-graph.rs
      md5: c22a75eb91d779306a11d8bd2065b3e6
      size: 1142
    outs:
    - path: book-links/debug-graph.gml
      md5: b2fb3c4a07ace6f85a1b880b54ab5da8
      size: 2144356<|MERGE_RESOLUTION|>--- conflicted
+++ resolved
@@ -3,33 +3,6 @@
   collect-isbns:
     cmd: python ../run.py --rust collect-isbns -o all-isbns.parquet all-isbns.toml
     deps:
-<<<<<<< HEAD
-    - path: az2014/ratings.parquet
-      md5: 4bad1289c4a2c5c45b094b77f3cb11c3
-      size: 147876996
-    - path: az2018/ratings.parquet
-      md5: fff0cf944e5cafa510f279d041e95946
-      size: 337637016
-    - path: bx/cleaned-ratings.csv
-      md5: da3196d4af84ae39b3713e73c59677c7
-      size: 22627884
-    - path: goodreads/gr-book-ids.parquet
-      md5: 2d887e7c73eeacd0beb672675fbb66e2
-      size: 36149035
-    - path: loc-mds/book-isbns.parquet
-      md5: 0f6f3e5cae82b390c43451040916c087
-      size: 54350954
-    - path: openlibrary/edition-isbns.parquet
-      md5: 5538527022436ea7e99d9dfd22895028
-      size: 132775401
-    - path: src/cli/collect_isbns.rs
-      md5: 3099976c3b70c17c94e01d5bb01da104
-      size: 4557
-    outs:
-    - path: book-links/all-isbns.parquet
-      md5: 9a7e56c4625f5ff3d20d9aa9474b0158
-      size: 268756905
-=======
     - path: ../az2014/ratings.parquet
       md5: f3e8018263dadb98a221f7a0fd0f6821
       size: 147804724
@@ -55,21 +28,10 @@
     - path: all-isbns.parquet
       md5: 29cc7ae0b86b0e0f5aa7389fdea7de5b
       size: 193709539
->>>>>>> e45211d8
   cluster:
     cmd: python run.py --rust cluster-books
     deps:
     - path: book-links/all-isbns.parquet
-<<<<<<< HEAD
-      md5: 9a7e56c4625f5ff3d20d9aa9474b0158
-      size: 268756905
-    - path: goodreads/book-isbn-ids.parquet
-      md5: a0c729088879b444c9911441088127a4
-      size: 20865453
-    - path: goodreads/gr-book-ids.parquet
-      md5: 2d887e7c73eeacd0beb672675fbb66e2
-      size: 36149035
-=======
       md5: 29cc7ae0b86b0e0f5aa7389fdea7de5b
       size: 193709539
     - path: goodreads/book-isbn-ids.parquet
@@ -78,29 +40,18 @@
     - path: goodreads/gr-book-ids.parquet
       md5: bd138e1db016e3533554f08971ed28eb
       size: 36155423
->>>>>>> e45211d8
     - path: loc-mds/book-ids.parquet
       md5: 7f47ba0c4aa3b202f0f1f93774b40f17
       size: 64587938
     - path: loc-mds/book-isbn-ids.parquet
-<<<<<<< HEAD
-      md5: 470487ca861b3764ff408b99cd558287
-      size: 51725014
-=======
-      md5: 8a1b9d423ecf63253f29cc0ee2d7e8df
-      size: 46596848
->>>>>>> e45211d8
+      md5: 8a1b9d423ecf63253f29cc0ee2d7e8df
+      size: 46596848
     - path: openlibrary/all-works.parquet
       md5: 43534d6324f0021769fdd8ed3287c48b
       size: 147842482
     - path: openlibrary/edition-isbn-ids.parquet
-<<<<<<< HEAD
-      md5: fa653547af17338d4726af1e7fad8027
-      size: 155468600
-=======
       md5: f1bb7e35d883c19e733608ae58d8981b
       size: 127237646
->>>>>>> e45211d8
     - path: openlibrary/edition-works.parquet
       md5: 295d170711290ac99b92e60e179bcf7f
       size: 146555043
@@ -116,16 +67,6 @@
       nfiles: 4
     outs:
     - path: book-links/book-graph.mp.zst
-<<<<<<< HEAD
-      md5: 8c2a845ab5d3be012387057e31299b5b
-      size: 1296330334
-    - path: book-links/cluster-graph-edges.parquet
-      md5: b71b43a99ea0ad6e5aec42ff287571f4
-      size: 390551446
-    - path: book-links/cluster-graph-nodes.parquet
-      md5: 7ccaf23685fb565d8078edf84071b801
-      size: 694232924
-=======
       md5: b5198a9d8ebc71110b79755ce198316f
       size: 1125826114
     - path: book-links/cluster-graph-edges.parquet
@@ -134,24 +75,15 @@
     - path: book-links/cluster-graph-nodes.parquet
       md5: 488c7e8fd2d9cae551a4d515f4f755ff
       size: 625728890
->>>>>>> e45211d8
     - path: book-links/cluster-stats.json
       md5: f4f96152ad08e8a2b48184040c768b40
       size: 37
     - path: book-links/cluster-stats.parquet
-<<<<<<< HEAD
-      md5: c05585202577362943fdf40217cb9b20
-      size: 144060908
-    - path: book-links/isbn-clusters.parquet
-      md5: febea209f56e4943297e1db74405a061
-      size: 269220108
-=======
       md5: ac8fe370a84f938b6cc0068a126f9fe2
       size: 122447416
     - path: book-links/isbn-clusters.parquet
       md5: c024568ef7b89ba9d58fce30c7b494a3
       size: 229465765
->>>>>>> e45211d8
   cluster-ol-first-authors:
     cmd: python run.py --rust cluster extract-authors -o book-links/cluster-ol-first-authors.parquet
       --first-author -s openlib
