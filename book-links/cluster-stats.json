{
<<<<<<< HEAD
  "row_count": 47079990,
  "file_size": 183447620,
=======
  "row_count": 31717360,
  "file_size": 143286123,
>>>>>>> 082affd0
  "fields": [
    {
      "name": "cluster",
      "data_type": "Int32",
      "nullable": false
    },
    {
      "name": "n_nodes",
      "data_type": "UInt32",
      "nullable": false
    },
    {
      "name": "n_isbns",
      "data_type": "UInt32",
      "nullable": false
    },
    {
      "name": "n_loc_recs",
      "data_type": "UInt32",
      "nullable": false
    },
    {
      "name": "n_ol_editions",
      "data_type": "UInt32",
      "nullable": false
    },
    {
      "name": "n_ol_works",
      "data_type": "UInt32",
      "nullable": false
    },
    {
      "name": "n_gr_books",
      "data_type": "UInt32",
      "nullable": false
    },
    {
      "name": "n_gr_works",
      "data_type": "UInt32",
      "nullable": false
    }
  ]
}<|MERGE_RESOLUTION|>--- conflicted
+++ resolved
@@ -1,11 +1,6 @@
 {
-<<<<<<< HEAD
   "row_count": 47079990,
   "file_size": 183447620,
-=======
-  "row_count": 31717360,
-  "file_size": 143286123,
->>>>>>> 082affd0
   "fields": [
     {
       "name": "cluster",
