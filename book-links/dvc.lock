--- conflicted
+++ resolved
@@ -6,9 +6,6 @@
     - path: ../az2014/ratings.parquet
       md5: f3e8018263dadb98a221f7a0fd0f6821
       size: 147804724
-    - path: ../az2018/ratings.parquet
-      md5: 4b805f7ec1cb430228beb47c37de6409
-      size: 337369247
     - path: ../bx/cleaned-ratings.csv
       md5: da3196d4af84ae39b3713e73c59677c7
       size: 22627884
@@ -25,21 +22,21 @@
       md5: 6cd9a1b90cb1d613ff7ba73c6f8be741
       size: 2911
     - path: all-isbns.toml
-      md5: 58da443b1ccfdd3def283c05408179d8
-      size: 458
+      md5: 8d1990ca34a435e464021afb3b5fc9ed
+      size: 399
     outs:
     - path: all-isbns.parquet
-      md5: bda703683918b4a95a8c030d98ce9568
-      size: 200094613
+      md5: 29cc7ae0b86b0e0f5aa7389fdea7de5b
+      size: 193709539
   cluster:
     cmd: python run.py --rust cluster-books
     deps:
     - path: book-links/all-isbns.parquet
-      md5: bda703683918b4a95a8c030d98ce9568
-      size: 200094613
+      md5: 29cc7ae0b86b0e0f5aa7389fdea7de5b
+      size: 193709539
     - path: goodreads/book-isbn-ids.parquet
-      md5: c578d7dd4c54f46d2e460ddacd3b9db2
-      size: 19254938
+      md5: 299f5bfc7c2244f9a83598dbd56d6719
+      size: 19658190
     - path: goodreads/gr-book-ids.parquet
       md5: bd138e1db016e3533554f08971ed28eb
       size: 36155423
@@ -47,14 +44,14 @@
       md5: 7f47ba0c4aa3b202f0f1f93774b40f17
       size: 64587938
     - path: loc-mds/book-isbn-ids.parquet
-      md5: a880099c06302b3cf8f54941508b293b
-      size: 41682598
+      md5: 8a1b9d423ecf63253f29cc0ee2d7e8df
+      size: 46596848
     - path: openlibrary/all-works.parquet
       md5: 43534d6324f0021769fdd8ed3287c48b
       size: 147842482
     - path: openlibrary/edition-isbn-ids.parquet
-      md5: 05e8a5f22aa9b8d0fd2c78088245c9ad
-      size: 131864067
+      md5: f1bb7e35d883c19e733608ae58d8981b
+      size: 127237646
     - path: openlibrary/edition-works.parquet
       md5: 295d170711290ac99b92e60e179bcf7f
       size: 146555043
@@ -70,30 +67,30 @@
       nfiles: 4
     outs:
     - path: book-links/book-graph.mp.zst
-      md5: 3c74290efe942a72f5257ddc310ac7a8
-      size: 1150041715
+      md5: b5198a9d8ebc71110b79755ce198316f
+      size: 1125826114
     - path: book-links/cluster-graph-edges.parquet
-      md5: 4d724df641590e388ad2463d8f0bfe39
-      size: 361239291
+      md5: 2836c9e84e78859a1614e5fef883b016
+      size: 360591401
     - path: book-links/cluster-graph-nodes.parquet
-      md5: 67121a9be444ab56e7f72d61ffab6b24
-      size: 630847820
+      md5: 488c7e8fd2d9cae551a4d515f4f755ff
+      size: 625728890
     - path: book-links/cluster-stats.json
-      md5: f4f96152ad08e8a2b48184040c768b40
+      md5: 285ad00f741e212b9e89405ced7deffa
       size: 37
     - path: book-links/cluster-stats.parquet
-      md5: 59690f00cd67fbf4eda8366e337728c5
-      size: 123221038
-    - path: book-links/isbn-clusters.parquet
-      md5: 1c356f6d6d26be0917ff5a2a1ce58d68
-      size: 238640777
+      md5: ac8fe370a84f938b6cc0068a126f9fe2
+      size: 122447416
+    - path: book-links/isbn-clusters.parquet
+      md5: c024568ef7b89ba9d58fce30c7b494a3
+      size: 229465765
   cluster-ol-first-authors:
     cmd: python run.py --rust cluster extract-authors -o book-links/cluster-ol-first-authors.parquet
       --first-author -s openlib
     deps:
     - path: book-links/isbn-clusters.parquet
-      md5: 1c356f6d6d26be0917ff5a2a1ce58d68
-      size: 238640777
+      md5: c024568ef7b89ba9d58fce30c7b494a3
+      size: 229465765
     - path: openlibrary/author-names.parquet
       md5: bbe41b19f31882eb0128142b351cc077
       size: 126448846
@@ -101,8 +98,8 @@
       md5: 52d351f649c6cce481da4b4df6393940
       size: 136280002
     - path: openlibrary/edition-isbn-ids.parquet
-      md5: 05e8a5f22aa9b8d0fd2c78088245c9ad
-      size: 131864067
+      md5: f1bb7e35d883c19e733608ae58d8981b
+      size: 127237646
     - path: src/cli/cluster
       md5: 5ac10b25260ff8d4e5e4d27cf71d8622.dir
       size: 25125
@@ -116,14 +113,14 @@
       --first-author -s loc
     deps:
     - path: book-links/isbn-clusters.parquet
-      md5: 1c356f6d6d26be0917ff5a2a1ce58d68
-      size: 238640777
+      md5: c024568ef7b89ba9d58fce30c7b494a3
+      size: 229465765
     - path: loc-mds/book-authors.parquet
       md5: 8bb05bd8c1cd99c6d7d10b1ab10d6489
       size: 103616710
     - path: loc-mds/book-isbn-ids.parquet
-      md5: a880099c06302b3cf8f54941508b293b
-      size: 41682598
+      md5: 8a1b9d423ecf63253f29cc0ee2d7e8df
+      size: 46596848
     - path: src/cli/cluster
       md5: 5ac10b25260ff8d4e5e4d27cf71d8622.dir
       size: 25125
@@ -166,14 +163,14 @@
       --first-author -s openlib -s loc
     deps:
     - path: book-links/isbn-clusters.parquet
-      md5: 1c356f6d6d26be0917ff5a2a1ce58d68
-      size: 238640777
+      md5: c024568ef7b89ba9d58fce30c7b494a3
+      size: 229465765
     - path: loc-mds/book-authors.parquet
       md5: 8bb05bd8c1cd99c6d7d10b1ab10d6489
       size: 103616710
     - path: loc-mds/book-isbn-ids.parquet
-      md5: a880099c06302b3cf8f54941508b293b
-      size: 41682598
+      md5: 8a1b9d423ecf63253f29cc0ee2d7e8df
+      size: 46596848
     - path: openlibrary/author-names.parquet
       md5: bbe41b19f31882eb0128142b351cc077
       size: 126448846
@@ -181,8 +178,8 @@
       md5: 52d351f649c6cce481da4b4df6393940
       size: 136280002
     - path: openlibrary/edition-isbn-ids.parquet
-      md5: 05e8a5f22aa9b8d0fd2c78088245c9ad
-      size: 131864067
+      md5: f1bb7e35d883c19e733608ae58d8981b
+      size: 127237646
     - path: src/cli/cluster
       md5: 5ac10b25260ff8d4e5e4d27cf71d8622.dir
       size: 25125
@@ -199,8 +196,8 @@
       md5: 8a4e70c56b11b3ff74e4d2c7d9052948
       size: 177735600
     - path: book-links/cluster-stats.parquet
-      md5: 59690f00cd67fbf4eda8366e337728c5
-      size: 123221038
+      md5: ac8fe370a84f938b6cc0068a126f9fe2
+      size: 122447416
     - path: src/cli/cluster
       md5: 5ac10b25260ff8d4e5e4d27cf71d8622.dir
       size: 25125
@@ -213,55 +210,42 @@
       size: 483832252
     outs:
     - path: book-links/cluster-genders.parquet
-      md5: 0a8ae5a6729e16a35d070f9870180d36
-      size: 109945682
+      md5: 2b2d2b05adeb8a221a0d927a2ac4cd13
+      size: 106886115
   gender-stats:
     cmd: python ../run.py --rust fusion integration-stats.tcl
     deps:
     - path: ../az2014/az-cluster-ratings.parquet
-      md5: 6c955389b465148eda515a939c359031
-      size: 302412969
+      md5: 34b85564594270315214de1e36d5a6e8
+      size: 302362488
     - path: ../bx/bx-cluster-actions.parquet
-      md5: 6f441bba5ca6b5561f3b64b86a573617
-      size: 7260320
+      md5: a12cec3da8304c9efd650d9bcf9e0ec3
+      size: 7251065
     - path: ../bx/bx-cluster-ratings.parquet
-      md5: 3530f675348bce9d4577bb28dd29f055
-      size: 3047329
+      md5: cfc5f8e674cadee8cd048e933df1ba6e
+      size: 3043969
     - path: ../goodreads/gr-cluster-actions.parquet
-<<<<<<< HEAD
-      md5: d3a4dedfc90c67f59501c87cbbd2d7fd
-      size: 3318026447
-    - path: ../goodreads/gr-cluster-ratings.parquet
-      md5: 63d2157bdcd2064a0577285bd97ae183
-      size: 1579420230
-=======
       md5: 2aefcacc130500cb9f8c88050bbcbb1b
       size: 2917243446
     - path: ../goodreads/gr-cluster-ratings.parquet
       md5: 9207efc2b91514ae300352f4666394c5
       size: 1400725167
->>>>>>> ad756249
     - path: ../loc-mds/book-isbn-ids.parquet
-      md5: a880099c06302b3cf8f54941508b293b
-      size: 41682598
+      md5: 8a1b9d423ecf63253f29cc0ee2d7e8df
+      size: 46596848
     - path: cluster-genders.parquet
-      md5: 0a8ae5a6729e16a35d070f9870180d36
-      size: 109945682
+      md5: 2b2d2b05adeb8a221a0d927a2ac4cd13
+      size: 106886115
     - path: integration-stats.tcl
-      md5: d0e63bd738d040b37dc3fc0e2500953b
-      size: 2197
+      md5: 0b47c45c920d62c0c476e1eca3b312a5
+      size: 1946
     - path: isbn-clusters.parquet
-      md5: 1c356f6d6d26be0917ff5a2a1ce58d68
-      size: 238640777
+      md5: c024568ef7b89ba9d58fce30c7b494a3
+      size: 229465765
     outs:
     - path: gender-stats.csv
-<<<<<<< HEAD
-      md5: 1a6674f3935b48a24f3bd5d538d212f9
-      size: 1338
-=======
       md5: 66129ae18e806c934d496aa8f96d3693
       size: 1115
->>>>>>> ad756249
   cluster-hashes:
     cmd: python ../run.py --rust cluster hash -o cluster-hashes.parquet
     deps:
@@ -270,12 +254,12 @@
       size: 25125
       nfiles: 11
     - path: isbn-clusters.parquet
-      md5: 1c356f6d6d26be0917ff5a2a1ce58d68
-      size: 238640777
+      md5: c024568ef7b89ba9d58fce30c7b494a3
+      size: 229465765
     outs:
     - path: cluster-hashes.parquet
-      md5: 646ad6c13193261e801cb6f670518bac
-      size: 287068522
+      md5: d7e7c6536ced2dfb568f0c0e3aad30f9
+      size: 269773591
   debug-graph:
     cmd: python ./run.py --rust extract-graph --cluster 100004141 -o book-links/debug-graph.gml
     deps:
