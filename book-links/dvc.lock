--- conflicted
+++ resolved
@@ -6,9 +6,6 @@
     - path: ../az2014/ratings.parquet
       md5: 16442bc70b86c53dc8e5941ac85e7a18
       size: 136992321
-    - path: ../az2018/ratings.parquet
-      md5: 87ca6ed404d50074e720c0a8d0318256
-      size: 581894654
     - path: ../bx/cleaned-ratings.csv
       md5: e2c423d665fb5271def51d358c8c285c
       size: 22627335
@@ -22,17 +19,6 @@
       md5: 01512ce2cc14b72d23b039d132f194f5
       size: 211695542
     - path: ../src/cli/collect_isbns.rs
-<<<<<<< HEAD
-      md5: fa71e24fecec60200afb0e9c2066629e
-      size: 2644
-    - path: all-isbns.toml
-      md5: 58da443b1ccfdd3def283c05408179d8
-      size: 486
-    outs:
-    - path: all-isbns.parquet
-      md5: 6e3c2c9e36fb6e74ac1dea916d8c7193
-      size: 463945418
-=======
       md5: f571b64428731233e14f122f644c3ee7
       size: 2625
     - path: all-isbns.toml
@@ -42,24 +28,15 @@
     - path: all-isbns.parquet
       md5: 541342bf2ecbc448cb40c314b325223e
       size: 270597580
->>>>>>> 082affd0
   cluster:
     cmd: python run.py --rust cluster-books --save-graph book-links/book-graph.mp.zst
     deps:
     - path: book-links/all-isbns.parquet
-<<<<<<< HEAD
-      md5: 6e3c2c9e36fb6e74ac1dea916d8c7193
-      size: 463945418
-    - path: goodreads/book-isbn-ids.parquet
-      md5: 79aab2dd6b1ff935b818498991ef04d3
-      size: 23343490
-=======
       md5: 541342bf2ecbc448cb40c314b325223e
       size: 270597580
     - path: goodreads/book-isbn-ids.parquet
       md5: f9fd3b3ddcb231f3abdbf51ef41ea786
       size: 15960023
->>>>>>> 082affd0
     - path: goodreads/gr-book-ids.parquet
       md5: b29c1441c2377d98a803c0cc38b0bc33
       size: 37758445
@@ -67,24 +44,14 @@
       md5: 38346ca168b32be26216dba43e5a6ef4
       size: 66927842
     - path: loc-mds/book-isbn-ids.parquet
-<<<<<<< HEAD
-      md5: cc3efe5524add62ac4a86dee105c921c
-      size: 42847862
-=======
       md5: 75da1af9804275880412004d69888f34
       size: 39159502
->>>>>>> 082affd0
     - path: openlibrary/all-works.parquet
       md5: 1b9a3d75dd8a0e4c25176daf864d1ee2
       size: 181910106
     - path: openlibrary/edition-isbn-ids.parquet
-<<<<<<< HEAD
-      md5: 448aae524773da8a84acb546ed7175e0
-      size: 223630453
-=======
       md5: 7c2dde6dc5863b448cbf79570338b081
       size: 138439648
->>>>>>> 082affd0
     - path: openlibrary/edition-works.parquet
       md5: 53632b1fc28f4bc8f0775f5518ec865b
       size: 203821436
@@ -92,38 +59,14 @@
       md5: bc080214dcb896f99624cb14d13c9706
       size: 887407054
     - path: src/cli/cluster_books.rs
-<<<<<<< HEAD
-      md5: 9edfd6314d703bda7231ffd9b6cd7741
-      size: 4888
-=======
       md5: 70a2df121cd20e24bee442a2c207b52f
       size: 5046
->>>>>>> 082affd0
     - path: src/graph/
-      md5: 98e4edb0d3e823bcaad1c2795e3e6613.dir
-      size: 9509
+      md5: 5ce7189a6287c4543e5f8447802fdc80.dir
+      size: 9793
       nfiles: 4
     outs:
     - path: book-links/book-graph.mp.zst
-<<<<<<< HEAD
-      md5: dba182b41ab1e811dad12252df1e34c4
-      size: 1622855234
-    - path: book-links/cluster-graph-edges.parquet
-      md5: c331adaa113d8770bdae5bff825ff97e
-      size: 508832092
-    - path: book-links/cluster-graph-nodes.parquet
-      md5: 318589508ef3afd43c02299ca36efb52
-      size: 1065551026
-    - path: book-links/cluster-metrics.json
-      md5: 82366f56d6e9f9a94f5503af9f4b9a63
-      size: 37
-    - path: book-links/cluster-stats.parquet
-      md5: 91ac222134288d8fe5fe626dec3a44df
-      size: 183447620
-    - path: book-links/isbn-clusters.parquet
-      md5: f3b1ee43d09ff4bd1b62c39a72a67cb2
-      size: 557695709
-=======
       md5: 25dc2c0d9ebcb889dbbd9ac0acf852cd
       size: 1232808319
     - path: book-links/cluster-graph-edges.parquet
@@ -141,7 +84,6 @@
     - path: book-links/isbn-clusters.parquet
       md5: a1deac7ceb6073d0b9f6e0fa1d2ab1a5
       size: 329118534
->>>>>>> 082affd0
   cluster-ol-first-authors:
     cmd: python run.py --rust cluster extract-authors -o book-links/cluster-ol-first-authors.parquet
       --first-author -s openlib
@@ -159,15 +101,6 @@
       md5: 7c2dde6dc5863b448cbf79570338b081
       size: 138439648
     - path: src/cli/cluster
-<<<<<<< HEAD
-      md5: 48eb98299fcca1557349d52a5147573b.dir
-      size: 14885
-      nfiles: 6
-    outs:
-    - path: book-links/cluster-ol-first-authors.parquet
-      md5: 58928072f67c18f866cd88f98fd7ca6c
-      size: 247881930
-=======
       md5: c50b60cd98fb3751de58f705b83b1c29.dir
       size: 17911
       nfiles: 7
@@ -175,35 +108,17 @@
     - path: book-links/cluster-ol-first-authors.parquet
       md5: f63e0ae5090359aa9e4dfb030f8157a1
       size: 247920999
->>>>>>> 082affd0
   cluster-loc-first-authors:
     cmd: python run.py --rust cluster extract-authors -o book-links/cluster-loc-first-authors.parquet
       --first-author -s loc
     deps:
     - path: book-links/isbn-clusters.parquet
-<<<<<<< HEAD
-      md5: fa5ddd99a0f1d74708c1b0507845646d
-      size: 557696240
-=======
-      md5: a1deac7ceb6073d0b9f6e0fa1d2ab1a5
-      size: 329118534
->>>>>>> 082affd0
+      md5: a1deac7ceb6073d0b9f6e0fa1d2ab1a5
+      size: 329118534
     - path: loc-mds/book-authors.parquet
       md5: 3585eceab422d960e403a2a146bb0b5f
       size: 84128212
     - path: loc-mds/book-isbn-ids.parquet
-<<<<<<< HEAD
-      md5: cc3efe5524add62ac4a86dee105c921c
-      size: 42847862
-    - path: src/cli/cluster
-      md5: 48eb98299fcca1557349d52a5147573b.dir
-      size: 14885
-      nfiles: 6
-    outs:
-    - path: book-links/cluster-loc-first-authors.parquet
-      md5: 6bb8611e017d93dbf504bdb1f1557839
-      size: 51651204
-=======
       md5: 75da1af9804275880412004d69888f34
       size: 39159502
     - path: src/cli/cluster
@@ -214,7 +129,6 @@
     - path: book-links/cluster-loc-first-authors.parquet
       md5: 7c99df5a0ad729d199ff5f4d2c97a093
       size: 51656703
->>>>>>> 082affd0
   cluster-irst-authors:
     cmd: python run.py --rust cluster-authors -o book-links/cluster-first-authors.parquet
       --first-author -s openlib -s loc
@@ -249,24 +163,14 @@
       --first-author -s openlib -s loc
     deps:
     - path: book-links/isbn-clusters.parquet
-<<<<<<< HEAD
-      md5: f3b1ee43d09ff4bd1b62c39a72a67cb2
-      size: 557695709
-=======
-      md5: a1deac7ceb6073d0b9f6e0fa1d2ab1a5
-      size: 329118534
->>>>>>> 082affd0
+      md5: a1deac7ceb6073d0b9f6e0fa1d2ab1a5
+      size: 329118534
     - path: loc-mds/book-authors.parquet
       md5: 3585eceab422d960e403a2a146bb0b5f
       size: 84128212
     - path: loc-mds/book-isbn-ids.parquet
-<<<<<<< HEAD
-      md5: cc3efe5524add62ac4a86dee105c921c
-      size: 42847862
-=======
       md5: 75da1af9804275880412004d69888f34
       size: 39159502
->>>>>>> 082affd0
     - path: openlibrary/author-names.parquet
       md5: 1af0e26605c0f6b58b9c881d53633622
       size: 149833187
@@ -274,18 +178,6 @@
       md5: 887d3b1709b880338a9e93ecbeb213f6
       size: 193094588
     - path: openlibrary/edition-isbn-ids.parquet
-<<<<<<< HEAD
-      md5: 448aae524773da8a84acb546ed7175e0
-      size: 223630453
-    - path: src/cli/cluster
-      md5: 48eb98299fcca1557349d52a5147573b.dir
-      size: 14885
-      nfiles: 6
-    outs:
-    - path: book-links/cluster-first-authors.parquet
-      md5: d05ddd7ce22dd5d681bf6dc6e1e246c4
-      size: 304491322
-=======
       md5: 7c2dde6dc5863b448cbf79570338b081
       size: 138439648
     - path: src/cli/cluster
@@ -296,34 +188,17 @@
     - path: book-links/cluster-first-authors.parquet
       md5: 7df8e2216891f9a8226e122bf45df8d9
       size: 304509166
->>>>>>> 082affd0
   cluster-genders:
     cmd: python run.py --rust cluster extract-author-gender -o book-links/cluster-genders.parquet
       -A book-links/cluster-first-authors.parquet
     deps:
     - path: book-links/cluster-first-authors.parquet
-<<<<<<< HEAD
-      md5: c7ef840c30c09b46e348cb20e3e22b4c
-      size: 304488838
-=======
       md5: 7df8e2216891f9a8226e122bf45df8d9
       size: 304509166
->>>>>>> 082affd0
     - path: book-links/cluster-stats.parquet
       md5: 1f95ef87397a69f833b8127675f0fb9d
       size: 143286123
     - path: src/cli/cluster
-<<<<<<< HEAD
-      md5: 48eb98299fcca1557349d52a5147573b.dir
-      size: 14885
-      nfiles: 6
-    - path: viaf/author-genders.parquet
-      md5: 0e94eb2213b74eb4b643378a6b1e06a1
-      size: 115088580
-    - path: viaf/author-name-index.parquet
-      md5: 2a428ffdd62ef51108ffd3475a61f760
-      size: 516451746
-=======
       md5: c50b60cd98fb3751de58f705b83b1c29.dir
       size: 17911
       nfiles: 7
@@ -333,7 +208,6 @@
     - path: viaf/author-name-index.parquet
       md5: 254a39021dedbd8c7a994fd2c4fbdc67
       size: 516451943
->>>>>>> 082affd0
     outs:
     - path: book-links/cluster-genders.parquet
       md5: 638e5c4c09cb91d0c72a51ec788ed963
@@ -341,39 +215,6 @@
   gender-stats:
     cmd: python run.py --rust integration-stats
     deps:
-<<<<<<< HEAD
-    - path: ../az2014/az-cluster-ratings.parquet
-      md5: aaae28463697c8696ef4b0db07e1cb70
-      size: 293919557
-    - path: ../bx/bx-cluster-actions.parquet
-      md5: 0a6326c2c8b8be32311a2e30f6532023
-      size: 6534401
-    - path: ../bx/bx-cluster-ratings.parquet
-      md5: 167e34b0c7f57677a162d1b5e87459a4
-      size: 2864256
-    - path: ../goodreads/gr-cluster-actions.parquet
-      md5: a93581e4cc78bf216b34358417954393
-      size: 1525089046
-    - path: ../goodreads/gr-cluster-ratings.parquet
-      md5: 353cd5edc3df644c77fe01da8f26a436
-      size: 1593822465
-    - path: ../loc-mds/book-isbn-ids.parquet
-      md5: ae2224c35459575ae2c40d5b3b58948c
-      size: 34468465
-    - path: cluster-genders.parquet
-      md5: d13921bc13dc9d3afae13e038c0bc7b5
-      size: 125332249
-    - path: integration-stats.py
-      md5: 889c8f95bf6e1498bed7190b250589af
-      size: 2248
-    - path: isbn-clusters.parquet
-      md5: 6c80d658cf126eecdae4fc5e963246a4
-      size: 326819016
-    outs:
-    - path: gender-stats.csv
-      md5: 5531e69e5016df8a6e98795713307709
-      size: 1111
-=======
     - path: az2014/az-cluster-ratings.parquet
       md5: 18da2413f42b5b28982e73a1c2331a84
       size: 292019205
@@ -408,7 +249,6 @@
     - path: book-links/gender-stats.csv
       md5: 5e72a5c9814c957b402d64e9b7a263d9
       size: 1113
->>>>>>> 082affd0
   cluster-hashes:
     cmd: python ../run.py --rust cluster hash -o cluster-hashes.parquet isbn-clusters.parquet
     deps:
@@ -439,37 +279,21 @@
     cmd: python ../run.py --rust pq-info -o cluster-stats.json cluster-stats.parquet
     deps:
     - path: cluster-stats.parquet
-<<<<<<< HEAD
-      md5: 91ac222134288d8fe5fe626dec3a44df
-      size: 183447620
-    outs:
-    - path: cluster-stats.json
-      md5: 79581ebdff9500b3c00648b778429b5d
-=======
       md5: 1f95ef87397a69f833b8127675f0fb9d
       size: 143286123
     outs:
     - path: cluster-stats.json
       md5: 3a768ec9d67ee43dfba0dc2e20ac5fd2
->>>>>>> 082affd0
       size: 816
   schema@cluster-first-authors:
     cmd: python ../run.py --rust pq-info -o cluster-first-authors.json cluster-first-authors.parquet
     deps:
     - path: cluster-first-authors.parquet
-<<<<<<< HEAD
-      md5: c7ef840c30c09b46e348cb20e3e22b4c
-      size: 304488838
-    outs:
-    - path: cluster-first-authors.json
-      md5: d86edc27376920616d1a9a03ed04397d
-=======
       md5: 7df8e2216891f9a8226e122bf45df8d9
       size: 304509166
     outs:
     - path: cluster-first-authors.json
       md5: 97034c4f1b60e894df1a6fef6ac174df
->>>>>>> 082affd0
       size: 254
   schema@cluster-genders:
     cmd: python ../run.py --rust pq-info -o cluster-genders.json cluster-genders.parquet
